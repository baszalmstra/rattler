[workspace]
members = ["crates/*", "tools/*"]
resolver = "2"

# See: https://docs.rs/insta/latest/insta/#optional-faster-runs
[profile.dev.package.insta]
opt-level = 3

[workspace.package]
categories = ["development-tools"]
homepage = "https://github.com/conda/rattler"
repository = "https://github.com/conda/rattler"
license = "BSD-3-Clause"
edition = "2021"
readme = "README.md"

[workspace.metadata.release]
allow-branch = ["main"]
consolidate-commits = true
tag-prefix = ""

[profile.bench]
lto = true

[workspace.dependencies]
anyhow = "1.0.95"
archspec = "0.1.3"
assert_matches = "1.5.0"
async-compression = { version = "0.4.19", features = [
  "gzip",
  "tokio",
  "bzip2",
  "zstd",
] }
async-fd-lock = "0.2.0"
fs4 = "0.12.0"
async-trait = "0.1.86"
axum = { version = "0.8.1", default-features = false, features = [
  "tokio",
  "http1",
] }
base64 = "0.22.1"
bindgen = "0.71.1"
blake2 = "0.10.6"
bytes = "1.10.0"
bzip2 = "0.5.1"
cache_control = "0.2.0"
cfg-if = "1.0"
chrono = { version = "0.4.40", default-features = false, features = [
  "std",
  "serde",
  "alloc",
] }
clap = { version = "4.5.29", features = ["derive"] }
clap-verbosity-flag = "3.0.1"
cmake = "0.1.54"
console = { version = "0.15.10", features = ["windows-console-colors"] }
criterion = "0.5"
dashmap = "6.1.0"
difference = "2.0.0"
digest = "0.10.7"
dirs = "6.0.0"
dunce = "1.0.5"
enum_dispatch = "0.3.13"
fs-err = { version = "3.1.0" }
fslock = "0.2.1"
futures = "0.3.31"
futures-util = "0.3.31"
fxhash = "0.2.1"
# lots of other crates are still stuck on older version which breaks `deserialize`
generic-array = "0.14.7"
getrandom = { version = "0.3.1", default-features = false }
glob = "0.3.2"
google-cloud-auth = { version = "0.17.2", default-features = false }
google-cloud-token = "0.1.2"
aws-config = { version = "1.5.16", default-features = false, features = [
  "rt-tokio",
  "rustls",
  "sso",
] }
aws-sdk-s3 = { version = "1.75.0", default-features = false, features = [
  "rt-tokio",
  "rustls",
  "sigv4a",
] }
hex = "0.4.3"
hex-literal = "0.4.1"
http = "1.2"
http-cache-semantics = "2.1.0"
humansize = "2.1.3"
humantime = "2.1.0"
indexmap = "2.7.1"
indicatif = "0.17.11"
insta = { version = "1.42.1" }
itertools = "0.14.0"
json-patch = "3.0.1"
keyring = "3.6.1"
lazy-regex = "3.4.1"
libc = { version = "0.2" }
libloading = "0.8.6"
libz-sys = { version = "1.1.21", default-features = false }
md-5 = "0.10.6"
memchr = "2.7.4"
memmap2 = "0.9.5"
netrc-rs = "0.1.2"
nom = "7.1.3"
num_cpus = "1.16.0"
opendal = { version = "0.51.2", default-features = false }
once_cell = "1.20.3"
parking_lot = "0.12.3"
pathdiff = "0.2.3"
pep440_rs = { version = "0.7.3" }
pep508_rs = { version = "0.9.2" }
percent-encoding = "2.3.1"
pin-project-lite = "0.2.16"
plist = "1"
purl = { version = "0.1.5", features = ["serde"] }
quote = "1.0.38"
rand = "0.9.0"
rayon = "1.10.0"
reflink-copy = "0.1.23"
regex = "1.11.1"
reqwest = { version = "0.12.12", default-features = false }
reqwest-middleware = "0.4.1"
reqwest-retry = "0.7.0"
resolvo = { version = "0.8.6" }
retry-policies = { version = "0.4.0", default-features = false }
rmp-serde = { version = "1.3.0" }
rstest = { version = "0.24.0" }
rstest_reuse = "0.7.0"
simd-json = { version = "0.14.3", features = ["serde_impl"] }
<<<<<<< HEAD
self_cell = "1.1.0"
serde = { version = "1.0.217" }
serde_json = { version = "1.0.138" }
=======
serde = { version = "1.0.218" }
serde_json = { version = "1.0.139" }
>>>>>>> b7835ae9
serde_repr = "0.1"
serde-value = "0.7.0"
serde_with = "3.12.0"
serde_yaml = "0.9.34"
serde-untagged = "0.1.6"
sha2 = "0.10.8"
shlex = "1.3.0"
similar-asserts = "1.6.1"
smallvec = { version = "1.14.0", features = [
  "serde",
  "const_new",
  "const_generics",
  "union",
] }
strum = { version = "0.27.0", features = ["derive"] }
superslice = "1.0.0"
syn = "2.0.98"
sysinfo = "0.33.1"
tar = "0.4.44"
tempdir = "0.3.7"
tempfile = "3.16.0"
temp-env = { version = "0.3.6", features = ["async_closure"] }
test-log = "0.2.17"
thiserror = "2.0"
tokio = { version = "1.43.0", default-features = false }
tokio-stream = "0.1.17"
tokio-util = "0.7.13"
tower = { version = "0.5.2", default-features = false }
tower-http = { version = "0.6.2", default-features = false }
tracing = "0.1.41"
tracing-subscriber = { version = "0.3.19", default-features = false }
tracing-test = { version = "0.2.5" }
trybuild = { version = "1.0.103" }
typed-path = { version = "0.10.0" }
url = { version = "2.5.4" }
unicode-normalization = "0.1.24"
uuid = { version = "1.13.1", default-features = false }
walkdir = "2.5.0"
wasmtimer = "0.4.1"
which = "7.0.2"
windows-sys = { version = "0.59.0", default-features = false }
winver = { version = "1.0.0" }
zip = { version = "2.2.3", default-features = false }
zstd = { version = "0.13.3", default-features = false }<|MERGE_RESOLUTION|>--- conflicted
+++ resolved
@@ -43,7 +43,7 @@
 bindgen = "0.71.1"
 blake2 = "0.10.6"
 bytes = "1.10.0"
-bzip2 = "0.5.1"
+bzip2 = "0.5.2"
 cache_control = "0.2.0"
 cfg-if = "1.0"
 chrono = { version = "0.4.40", default-features = false, features = [
@@ -129,14 +129,9 @@
 rstest = { version = "0.24.0" }
 rstest_reuse = "0.7.0"
 simd-json = { version = "0.14.3", features = ["serde_impl"] }
-<<<<<<< HEAD
 self_cell = "1.1.0"
-serde = { version = "1.0.217" }
-serde_json = { version = "1.0.138" }
-=======
 serde = { version = "1.0.218" }
 serde_json = { version = "1.0.139" }
->>>>>>> b7835ae9
 serde_repr = "0.1"
 serde-value = "0.7.0"
 serde_with = "3.12.0"
