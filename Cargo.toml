--- conflicted
+++ resolved
@@ -107,12 +107,8 @@
 purl = { version = "0.1.3", features = ["serde"] }
 quote = "1.0.37"
 rand = "0.8.5"
-<<<<<<< HEAD
 rayon = "1.10.0"
-reflink-copy = "0.1.19"
-=======
 reflink-copy = "0.1.20"
->>>>>>> 0dffcd92
 regex = "1.11.1"
 reqwest = { version = "0.12.9", default-features = false }
 reqwest-middleware = "0.4.0"
