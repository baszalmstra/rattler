--- conflicted
+++ resolved
@@ -213,21 +213,6 @@
                 0
             };
 
-<<<<<<< HEAD
-            // Ensure all bytes are written to disk and immediately visible to other processes.
-            // Use sync_all() instead of flush() to ensure the revision is written through
-            // to disk, preventing race conditions on Linux where flush() only writes to OS buffers.
-            file.sync_all().map_err(|e| {
-=======
-            // Ensure all bytes are written to disk
-            (&*file).flush().map_err(|e| {
->>>>>>> 1a3cd310
-                PackageCacheLayerError::LockError(
-                    "failed to sync cache lock after writing revision".to_string(),
-                    e,
-                )
-            })?;
-
             // Update the length of the file
             let file_length = revision_bytes.len() + sha_bytes;
             file.set_len(file_length as u64).map_err(|e| {
