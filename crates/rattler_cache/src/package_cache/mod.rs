//! This module provides functionality to cache extracted Conda packages. See
//! [`PackageCache`].

use std::{
    error::Error,
    fmt::Debug,
    future::Future,
    path::{Path, PathBuf},
    pin::Pin,
    sync::Arc,
    time::{Duration, SystemTime},
};

pub use cache_key::CacheKey;
use cache_lock::CacheMetadataFile;
pub use cache_lock::{CacheGlobalLock, CacheLock};
use dashmap::DashMap;
use fs_err::tokio as tokio_fs;
use futures::TryFutureExt;
use itertools::Itertools;
use parking_lot::Mutex;
use rattler_conda_types::package::ArchiveIdentifier;
use rattler_digest::Sha256Hash;
use rattler_networking::{
    retry_policies::{DoNotRetryPolicy, RetryDecision, RetryPolicy},
    LazyClient,
};
use rattler_package_streaming::{DownloadReporter, ExtractError};
use rattler_redaction::Redact;
pub use reporter::CacheReporter;
use simple_spawn_blocking::Cancelled;
use tracing::instrument;
use url::Url;

use crate::validation::{validate_package_directory, ValidationMode};

mod cache_key;
mod cache_lock;
mod reporter;

/// A [`PackageCache`] manages a cache of extracted Conda packages on disk.
///
/// The store does not provide an implementation to get the data into the store.
/// Instead, this is left up to the user when the package is requested. If the
/// package is found in the cache it is returned immediately. However, if the
/// cache is stale a user defined function is called to populate the cache. This
/// separates the concerns between caching and fetching of the content.
#[derive(Clone)]
pub struct PackageCache {
    inner: Arc<PackageCacheInner>,
    cache_origin: bool,
}

#[derive(Default)]
struct PackageCacheInner {
    layers: Vec<PackageCacheLayer>,
}

pub struct PackageCacheLayer {
    path: PathBuf,
    packages: DashMap<BucketKey, Arc<tokio::sync::Mutex<Entry>>>,
    validation_mode: ValidationMode,
}

/// A key that defines the actual location of the package in the cache.
#[derive(Debug, Hash, Clone, Eq, PartialEq)]
pub struct BucketKey {
    name: String,
    version: String,
    build_string: String,
    origin_hash: Option<String>,
}

impl From<CacheKey> for BucketKey {
    fn from(key: CacheKey) -> Self {
        Self {
            name: key.name,
            version: key.version,
            build_string: key.build_string,
            origin_hash: key.origin_hash,
        }
    }
}

#[derive(Default, Debug)]
struct Entry {
    last_revision: Option<u64>,
    last_sha256: Option<Sha256Hash>,
}

/// Errors specific to the `PackageCache` interface
#[derive(Debug, thiserror::Error)]
#[non_exhaustive]
pub enum PackageCacheError {
    /// The operation was cancelled
    #[error("the operation was cancelled")]
    Cancelled,

    /// An error occurred in a cache layer
    #[error("failed to interact with the package cache layer.")]
    LayerError(#[source] Box<dyn std::error::Error + Send + Sync>), // Wraps layer-specific errors

    /// There are no writable layers to cache package to
    #[error("no writable layers to cache package to")]
    NoWritableLayers,
}

/// Errors specific to individual layers in the `PackageCache`
#[derive(Debug, thiserror::Error)]
#[non_exhaustive]
pub enum PackageCacheLayerError {
    /// The package is invalid
    #[error("package is invalid")]
    InvalidPackage,

    /// The package was not found in this layer
    #[error("package not found in this layer")]
    PackageNotFound,

    /// A locking error occurred
    #[error("{0}")]
    LockError(String, #[source] std::io::Error),

    /// The operation was cancelled
    #[error("the operation was cancelled")]
    Cancelled,

    /// An error occurred while fetching the package.
    #[error(transparent)]
    FetchError(#[from] Arc<dyn std::error::Error + Send + Sync + 'static>),

    #[error("package cache layer error: {0}")]
    OtherError(#[source] Box<dyn std::error::Error + Send + Sync>),
}

impl From<Cancelled> for PackageCacheError {
    fn from(_value: Cancelled) -> Self {
        Self::Cancelled
    }
}

impl From<Cancelled> for PackageCacheLayerError {
    fn from(_value: Cancelled) -> Self {
        Self::Cancelled
    }
}

impl From<PackageCacheLayerError> for PackageCacheError {
    fn from(err: PackageCacheLayerError) -> Self {
        // Convert the PackageCacheLayerError to a LayerError by boxing it
        PackageCacheError::LayerError(Box::new(err))
    }
}

impl PackageCacheLayer {
    /// Determine if the layer is read-only in the filesystem
    pub fn is_readonly(&self) -> bool {
        self.path
            .metadata()
            .map(|m| m.permissions().readonly())
            .unwrap_or(false)
    }

    /// Validate the packages.
    pub async fn try_validate(
        &self,
        cache_key: &CacheKey,
    ) -> Result<CacheLock, PackageCacheLayerError> {
        let cache_entry = self
            .packages
            .get(&cache_key.clone().into())
            .ok_or(PackageCacheLayerError::PackageNotFound)?
            .clone();
        let mut cache_entry = cache_entry.lock().await;
        let cache_path = self.path.join(cache_key.to_string());

        match validate_package_common::<
            fn(PathBuf) -> _,
            Pin<Box<dyn Future<Output = Result<(), _>> + Send>>,
            std::io::Error,
        >(
            cache_path,
            cache_entry.last_revision,
            cache_key.sha256.as_ref(),
            None,
            None,
            self.validation_mode,
        )
        .await
        {
            Ok(cache_lock) => {
                cache_entry.last_revision = Some(cache_lock.revision);
                cache_entry.last_sha256 = cache_lock.sha256;
                Ok(cache_lock)
            }
            Err(err) => Err(err),
        }
    }

    /// Validate the package, and fetch it if invalid.
    pub async fn validate_or_fetch<F, Fut, E>(
        &self,
        fetch: F,
        cache_key: &CacheKey,
        reporter: Option<Arc<dyn CacheReporter>>,
    ) -> Result<CacheLock, PackageCacheLayerError>
    where
        F: (Fn(PathBuf) -> Fut) + Send + 'static,
        Fut: Future<Output = Result<(), E>> + Send + 'static,
        E: std::error::Error + Send + Sync + 'static,
    {
        let entry = self
            .packages
            .entry(cache_key.clone().into())
            .or_default()
            .clone();

        let mut cache_entry = entry.lock().await;
        let cache_path = self.path.join(cache_key.to_string());

        match validate_package_common(
            cache_path,
            cache_entry.last_revision,
            cache_key.sha256.as_ref(),
            Some(fetch),
            reporter,
            self.validation_mode,
        )
        .await
        {
            Ok(cache_lock) => {
                cache_entry.last_revision = Some(cache_lock.revision);
                cache_entry.last_sha256 = cache_lock.sha256;
                Ok(cache_lock)
            }
            Err(e) => Err(e),
        }
    }
}

impl PackageCache {
    /// Constructs a new [`PackageCache`] with only one layer.
    pub fn new(path: impl Into<PathBuf>) -> Self {
        Self::new_layered(
            std::iter::once(path.into()),
            false,
            ValidationMode::default(),
        )
    }

    /// Adds the origin (url or path) to the cache key to avoid unwanted cache
    /// hits of packages with packages with similar properties.
    pub fn with_cached_origin(self) -> Self {
        Self {
            cache_origin: true,
            ..self
        }
    }

    /// Acquires a global lock on the package cache.
    ///
    /// This lock can be used to coordinate multiple package operations,
    /// reducing the overhead of acquiring individual locks for each package.
    /// The lock is held until the returned `CacheGlobalLock` is dropped.
    ///
    /// This is particularly useful when installing many packages at once,
    /// as it significantly reduces the number of file locking syscalls.
    pub async fn acquire_global_lock(&self) -> Result<CacheGlobalLock, PackageCacheError> {
        // Use the first writable layer's path for the global cache lock
        let (_, writable_layers) = self.split_layers();
        let cache_layer = writable_layers
            .first()
            .ok_or(PackageCacheError::NoWritableLayers)?;

        let lock_file_path = cache_layer.path.join(".cache.lock");

        // Ensure the directory exists
        tokio_fs::create_dir_all(&cache_layer.path)
            .await
            .map_err(|e| {
                PackageCacheError::LayerError(Box::new(PackageCacheLayerError::LockError(
                    format!(
                        "failed to create cache directory: '{}'",
                        cache_layer.path.display()
                    ),
                    e,
                )))
            })?;

        CacheGlobalLock::acquire(&lock_file_path)
            .await
            .map_err(|e| PackageCacheError::LayerError(Box::new(e)))
    }

    /// Constructs a new [`PackageCache`] located at the specified paths.
    /// Layers are queried in the order they are provided.
    /// The first writable layer is written to.
    pub fn new_layered<I>(paths: I, cache_origin: bool, validation_mode: ValidationMode) -> Self
    where
        I: IntoIterator,
        I::Item: Into<PathBuf>,
    {
        let layers = paths
            .into_iter()
            .map(|path| PackageCacheLayer {
                path: path.into(),
                packages: DashMap::default(),
                validation_mode,
            })
            .collect();

        Self {
            inner: Arc::new(PackageCacheInner { layers }),
            cache_origin,
        }
    }

    /// Returns a tuple containing two sets of layers:
    /// - A collection of read-only layers.
    /// - A collection of writable layers.
    ///
    /// The permissions are checked at the time of the function call.
    pub fn split_layers(&self) -> (Vec<&PackageCacheLayer>, Vec<&PackageCacheLayer>) {
        self.inner
            .layers
            .iter()
            .partition(|layer| layer.is_readonly())
    }

    /// Returns the directory that contains the specified package.
    ///
    /// If the package was previously successfully fetched and stored in the
    /// cache the directory containing the data is returned immediately. If
    /// the package was not previously fetch the filesystem is checked to
    /// see if a directory with valid package content exists. Otherwise, the
    /// user provided `fetch` function is called to populate the cache.
    ///
    /// ## Layer Priority
    ///
    /// Layers are checked in the order they were provided to [`PackageCache::new_layered`].
    /// If a valid package is found in any layer, it is returned immediately. If no valid
    /// package is found in any layer, the package is fetched and written to the first
    /// writable layer.
    ///
    /// If the package is already being fetched by another task/thread the
    /// request is coalesced. No duplicate fetch is performed.
    pub async fn get_or_fetch<F, Fut, E>(
        &self,
        pkg: impl Into<CacheKey>,
        fetch: F,
        reporter: Option<Arc<dyn CacheReporter>>,
    ) -> Result<CacheLock, PackageCacheError>
    where
        F: (Fn(PathBuf) -> Fut) + Send + 'static,
        Fut: Future<Output = Result<(), E>> + Send + 'static,
        E: std::error::Error + Send + Sync + 'static,
    {
        let cache_key = pkg.into();
        let (_, writable_layers) = self.split_layers();

        for layer in self.inner.layers.iter() {
            let cache_path = layer.path.join(cache_key.to_string());

            if cache_path.exists() {
                match layer.try_validate(&cache_key).await {
                    Ok(lock) => {
                        return Ok(lock);
                    }
                    Err(PackageCacheLayerError::InvalidPackage) => {
                        // Log and continue to the next layer
                        tracing::warn!(
                            "Invalid package in layer at path {:?}, trying next layer.",
                            layer.path
                        );
                    }
                    Err(PackageCacheLayerError::PackageNotFound) => {
                        // Log and continue to the next layer
                        tracing::debug!(
                            "Package not found in layer at path {:?}, trying next layer.",
                            layer.path
                        );
                    }
                    Err(err) => return Err(err.into()),
                }
            }
        }

        // No matches in all layers, let's write to the first writable layer
        tracing::debug!("no matches in all layers. writing to first writable layer");
        if let Some(layer) = writable_layers.first() {
            return match layer.validate_or_fetch(fetch, &cache_key, reporter).await {
                Ok(cache_lock) => Ok(cache_lock),
                Err(e) => Err(e.into()),
            };
        }

        Err(PackageCacheError::NoWritableLayers)
    }

    /// Returns the directory that contains the specified package.
    ///
    /// This is a convenience wrapper around `get_or_fetch` which fetches the
    /// package from the given URL if the package could not be found in the
    /// cache.
    pub async fn get_or_fetch_from_url(
        &self,
        pkg: impl Into<CacheKey>,
        url: Url,
        client: LazyClient,
        reporter: Option<Arc<dyn CacheReporter>>,
    ) -> Result<CacheLock, PackageCacheError> {
        self.get_or_fetch_from_url_with_retry(pkg, url, client, DoNotRetryPolicy, reporter)
            .await
    }

    /// Returns the directory that contains the specified package.
    ///
    /// This is a convenience wrapper around `get_or_fetch` which fetches the
    /// package from the given path if the package could not be found in the
    /// cache.
    pub async fn get_or_fetch_from_path(
        &self,
        path: &Path,
        reporter: Option<Arc<dyn CacheReporter>>,
    ) -> Result<CacheLock, PackageCacheError> {
        let path_buf = path.to_path_buf();
        let mut cache_key: CacheKey = ArchiveIdentifier::try_from_path(&path_buf).unwrap().into();
        if self.cache_origin {
            cache_key = cache_key.with_path(path);
        }

        self.get_or_fetch(
            cache_key,
            move |destination| {
                let path_buf = path_buf.clone();
                async move {
                    rattler_package_streaming::tokio::fs::extract(&path_buf, &destination)
                        .await
                        .map(|_| ())
                }
            },
            reporter,
        )
        .await
    }

    /// Returns the directory that contains the specified package.
    ///
    /// This is a convenience wrapper around `get_or_fetch` which fetches the
    /// package from the given URL if the package could not be found in the
    /// cache.
    ///
    /// This function assumes that the `client` is already configured with a
    /// retry middleware that will retry any request that fails. This function
    /// uses the passed in `retry_policy` if, after the request has been sent
    /// and the response is successful, streaming of the package data fails
    /// and the whole request must be retried.
    #[instrument(skip_all, fields(url=%url))]
    pub async fn get_or_fetch_from_url_with_retry(
        &self,
        pkg: impl Into<CacheKey>,
        url: Url,
        client: LazyClient,
        retry_policy: impl RetryPolicy + Send + 'static + Clone,
        reporter: Option<Arc<dyn CacheReporter>>,
    ) -> Result<CacheLock, PackageCacheError> {
        let request_start = SystemTime::now();
        // Convert into cache key
        let mut cache_key = pkg.into();
        if self.cache_origin {
            cache_key = cache_key.with_url(url.clone());
        }
        // Sha256 of the expected package
        let sha256 = cache_key.sha256();
        let md5 = cache_key.md5();
        let download_reporter = reporter.clone();
        // Get or fetch the package, using the specified fetch function
        self.get_or_fetch(cache_key, move |destination| {
            let url = url.clone();
            let client = client.clone();
            let retry_policy = retry_policy.clone();
            let download_reporter = download_reporter.clone();
            async move {
                let mut current_try = 0;
                // Retry until the retry policy says to stop
                loop {
                    current_try += 1;
                    tracing::debug!("downloading {} to {}", &url, destination.display());
                    // Extract the package
                    let result = rattler_package_streaming::reqwest::tokio::extract(
                        client.client().clone(),
                        url.clone(),
                        &destination,
                        sha256,
                        download_reporter.clone().map(|reporter| Arc::new(PassthroughReporter {
                            reporter,
                            index: Mutex::new(None),
                        }) as Arc::<dyn DownloadReporter>),
                    )
                        .await;

                    let err = match result {
                        Ok(result) => {
                            // HACK: Only check one hash. Sometimes it occurs that the server
                            // reports the wrong md5 hash while the Sha256 hash is valid. We used to
                            // error on this case. However, the Sha256 hash is already secure enough
                            // that we can ignore this case.
                            //
                            // For context, conda itself only checks one hash.
                            if let Some(sha256) = sha256 {
                                if sha256 != result.sha256 {
                                    // Delete the package if the hash does not match
                                    tokio_fs::remove_dir_all(&destination).await.unwrap();
                                    return Err(ExtractError::HashMismatch {
                                        url: url.clone().redact().to_string(),
                                        destination: destination.display().to_string(),
                                        expected: format!("{sha256:x}"),
                                        actual: format!("{:x}", result.sha256),
                                        total_size: result.total_size,
                                    });
                                }
                            }  else if let Some(md5) = md5 {
                                if md5 != result.md5 {
                                    // Delete the package if the hash does not match
                                    tokio_fs::remove_dir_all(&destination).await.unwrap();
                                    return Err(ExtractError::HashMismatch {
                                        url: url.clone().redact().to_string(),
                                        destination: destination.display().to_string(),
                                        expected: format!("{md5:x}"),
                                        actual: format!("{:x}", result.md5),
                                        total_size: result.total_size,
                                    });
                                }
                            }
                            return Ok(());
                        }
                        Err(err) => err,
                    };

                    // Only retry on io errors. We assume that the user has
                    // middleware installed that handles connection retries.

                    if !matches!(&err,
                        ExtractError::IoError(_) | ExtractError::CouldNotCreateDestination(_)
                    ) {
                        return Err(err);
                    }

                    // Determine whether to retry based on the retry policy
                    let execute_after = match retry_policy.should_retry(request_start, current_try) {
                        RetryDecision::Retry { execute_after } => execute_after,
                        RetryDecision::DoNotRetry => return Err(err),
                    };
                    let duration = execute_after.duration_since(SystemTime::now()).unwrap_or(Duration::ZERO);

                    // Wait for a second to let the remote service restore itself. This increases the
                    // chance of success.
                    tracing::warn!(
                        "failed to download and extract {} to {}: {}. Retry #{}, Sleeping {:?} until the next attempt...",
                        &url,
                        destination.display(),
                        err,
                        current_try,
                        duration
                    );
                    tokio::time::sleep(duration).await;
                }
            }
        }, reporter)
            .await
    }
}

/// Shared logic for validating a package.
async fn validate_package_common<F, Fut, E>(
    path: PathBuf,
    known_valid_revision: Option<u64>,
    given_sha: Option<&Sha256Hash>,
    fetch: Option<F>,
    reporter: Option<Arc<dyn CacheReporter>>,
    validation_mode: ValidationMode,
) -> Result<CacheLock, PackageCacheLayerError>
where
    F: Fn(PathBuf) -> Fut + Send,
    Fut: Future<Output = Result<(), E>> + 'static,
    E: Error + Send + Sync + 'static,
{
    // Open the cache metadata file to read/write revision and hash information.
    // Concurrent access is coordinated via the global cache lock.
    let lock_file_path = {
        // Append the `.lock` extension to the cache path to create the lock file path.
        let mut path_str = path.as_os_str().to_owned();
        path_str.push(".lock");
        PathBuf::from(path_str)
    };

    // Ensure the directory containing the lock-file exists.
    if let Some(root_dir) = lock_file_path.parent() {
        tokio_fs::create_dir_all(root_dir)
            .map_err(|e| {
                PackageCacheLayerError::LockError(
                    format!("failed to create cache directory: '{}'", root_dir.display()),
                    e,
                )
            })
            .await?;
    }

    let mut metadata = CacheMetadataFile::acquire(&lock_file_path).await?;
    let cache_revision = metadata.read_revision()?;
    let locked_sha256 = metadata.read_sha256()?;

    let hash_mismatch = match (given_sha, &locked_sha256) {
        (Some(given_hash), Some(locked_sha256)) => given_hash != locked_sha256,
        _ => false,
    };

    let cache_dir_exists = path.is_dir();
    if cache_dir_exists && !hash_mismatch {
        let path_inner = path.clone();

        let reporter = reporter.as_deref().map(|r| (r, r.on_validate_start()));

        // If we know the revision is already valid we can return immediately.
        if known_valid_revision == Some(cache_revision) {
            if let Some((reporter, index)) = reporter {
                reporter.on_validate_complete(index);
            }
            return Ok(CacheLock {
                revision: cache_revision,
                sha256: locked_sha256,
                path: path_inner,
            });
        }

        // Validate the package directory.
        let validation_result = tokio::task::spawn_blocking(move || {
            validate_package_directory(&path_inner, ValidationMode::Fast)
        })
        .await;

        if let Some((reporter, index)) = reporter {
            reporter.on_validate_complete(index);
        }

        match validation_result {
            Ok(Ok(_)) => {
                tracing::debug!("validation succeeded");
                return Ok(CacheLock {
                    revision: cache_revision,
                    sha256: locked_sha256,
                    path,
                });
            }
<<<<<<< HEAD
            Ok(Err(e)) => {
                tracing::warn!("validation for {path:?} failed: {e}");
                if let Some(cause) = e.source() {
                    tracing::debug!(
                        "  Caused by: {}",
                        std::iter::successors(Some(cause), |e| (*e).source())
                            .format("\n  Caused by: ")
                    );
=======

            // Validate the package directory.
            let validation_result = tokio::task::spawn_blocking(move || {
                validate_package_directory(&path_inner, validation_mode)
            })
            .await;

            if let Some((reporter, index)) = reporter {
                reporter.on_validate_complete(index);
            }

            match validation_result {
                Ok(Ok(_)) => {
                    tracing::debug!("validation succeeded");
                    return Ok(CacheLock {
                        _lock: read_lock,
                        revision: cache_revision,
                        sha256: locked_sha256,
                        path,
                    });
                }
                Ok(Err(e)) => {
                    tracing::warn!("validation for {path:?} failed: {e}");
                    if let Some(cause) = e.source() {
                        tracing::debug!(
                            "  Caused by: {}",
                            std::iter::successors(Some(cause), |e| (*e).source())
                                .format("\n  Caused by: ")
                        );
                    }
>>>>>>> e7db89c7
                }
            }
            Err(e) => {
                if let Ok(panic) = e.try_into_panic() {
                    std::panic::resume_unwind(panic)
                }
            }
        }
    } else if !cache_dir_exists {
        tracing::debug!("cache directory does not exist");
    } else if hash_mismatch {
        tracing::warn!(
            "hash mismatch, wanted a package at location {} with hash {} but the cached package has hash {}, fetching package",
            path.display(),
            given_sha.map_or(String::from("<unknown>"), |s| format!("{s:x}")),
            locked_sha256.map_or(String::from("<unknown>"), |s| format!("{s:x}"))
        );
    }

    // If the cache is stale, we need to fetch the package again.
    // Since we hold the global cache lock, we can safely update the metadata
    // and fetch the package without worrying about concurrent modifications.
    if let Some(ref fetch_fn) = fetch {
        // Write the new revision
        let new_revision = cache_revision + 1;
        metadata
            .write_revision_and_sha(new_revision, given_sha)
            .await?;

        // Fetch the package.
        fetch_fn(path.clone())
            .await
            .map_err(|e| PackageCacheLayerError::FetchError(Arc::new(e)))?;

        // After fetching, return the cache lock with the new revision.
        // We don't need to re-validate since we just fetched it.
        Ok(CacheLock {
            revision: new_revision,
            sha256: given_sha.copied(),
            path,
        })
    } else {
        Err(PackageCacheLayerError::InvalidPackage)
    }
}

struct PassthroughReporter {
    reporter: Arc<dyn CacheReporter>,
    index: Mutex<Option<usize>>,
}

impl DownloadReporter for PassthroughReporter {
    fn on_download_start(&self) {
        let index = self.reporter.on_download_start();
        assert!(
            self.index.lock().replace(index).is_none(),
            "on_download_start was called multiple times"
        );
    }

    fn on_download_progress(&self, bytes_downloaded: u64, total_bytes: Option<u64>) {
        let index = self.index.lock().expect("on_download_start was not called");
        self.reporter
            .on_download_progress(index, bytes_downloaded, total_bytes);
    }

    fn on_download_complete(&self) {
        let index = self
            .index
            .lock()
            .take()
            .expect("on_download_start was not called");
        self.reporter.on_download_completed(index);
    }
}

#[cfg(test)]
mod test {
    use std::{
        convert::Infallible,
        fs::File,
        future::IntoFuture,
        net::SocketAddr,
        path::{Path, PathBuf},
        sync::{
            atomic::{AtomicBool, Ordering},
            Arc,
        },
    };

    use assert_matches::assert_matches;
    use axum::{
        body::Body,
        extract::State,
        http::{Request, StatusCode},
        middleware,
        middleware::Next,
        response::{Redirect, Response},
        routing::get,
        Router,
    };
    use bytes::Bytes;
    use futures::stream;
    use rattler_conda_types::package::{ArchiveIdentifier, PackageFile, PathsJson};
    use rattler_digest::{compute_bytes_digest, parse_digest_from_hex, Sha256};
    use rattler_networking::retry_policies::{DoNotRetryPolicy, ExponentialBackoffBuilder};
    use reqwest::Client;
    use reqwest_middleware::ClientBuilder;
    use reqwest_retry::RetryTransientMiddleware;
    use tempfile::{tempdir, TempDir};
    use tokio::sync::Mutex;
    use tokio_stream::StreamExt;
    use url::Url;

    use super::PackageCache;
    use crate::{
        package_cache::{CacheKey, PackageCacheError},
        validation::{validate_package_directory, ValidationMode},
    };

    fn get_test_data_dir() -> PathBuf {
        Path::new(env!("CARGO_MANIFEST_DIR")).join("../../test-data")
    }

    #[tokio::test]
    pub async fn test_package_cache() {
        let tar_archive_path = tools::download_and_cache_file_async("https://conda.anaconda.org/robostack/linux-64/ros-noetic-rosbridge-suite-0.11.14-py39h6fdeb60_14.tar.bz2".parse().unwrap(),
                                                                    "4dd9893f1eee45e1579d1a4f5533ef67a84b5e4b7515de7ed0db1dd47adc6bc8").await.unwrap();

        // Read the paths.json file straight from the tar file.
        let paths = {
            let tar_reader = File::open(&tar_archive_path).unwrap();
            let mut tar_archive = rattler_package_streaming::read::stream_tar_bz2(tar_reader);
            let tar_entries = tar_archive.entries().unwrap();
            let paths_entry = tar_entries
                .map(Result::unwrap)
                .find(|entry| entry.path().unwrap().as_ref() == Path::new("info/paths.json"))
                .unwrap();
            PathsJson::from_reader(paths_entry).unwrap()
        };

        let packages_dir = tempdir().unwrap();
        let cache = PackageCache::new(packages_dir.path());

        // Get the package to the cache
        let cache_lock = cache
            .get_or_fetch(
                ArchiveIdentifier::try_from_path(&tar_archive_path).unwrap(),
                move |destination| {
                    let tar_archive_path = tar_archive_path.clone();
                    async move {
                        rattler_package_streaming::tokio::fs::extract(
                            &tar_archive_path,
                            &destination,
                        )
                        .await
                        .map(|_| ())
                    }
                },
                None,
            )
            .await
            .unwrap();

        // Validate the contents of the package
        let (_, current_paths) =
            validate_package_directory(cache_lock.path(), ValidationMode::Full).unwrap();

        // Make sure that the paths are the same as what we would expect from the
        // original tar archive.
        assert_eq!(current_paths, paths);
    }

    /// A helper middleware function that fails the first two requests.
    async fn fail_the_first_two_requests(
        State(count): State<Arc<Mutex<i32>>>,
        req: Request<Body>,
        next: Next,
    ) -> Result<Response, StatusCode> {
        let count = {
            let mut count = count.lock().await;
            *count += 1;
            *count
        };

        println!("Running middleware for request #{count} for {}", req.uri());
        if count <= 2 {
            println!("Discarding request!");
            return Err(StatusCode::INTERNAL_SERVER_ERROR);
        }

        // requires the http crate to get the header name
        Ok(next.run(req).await)
    }

    /// A helper middleware function that fails the first two requests.
    #[allow(clippy::type_complexity)]
    async fn fail_with_half_package(
        State((count, bytes)): State<(Arc<Mutex<i32>>, Arc<Mutex<usize>>)>,
        req: Request<Body>,
        next: Next,
    ) -> Result<Response, StatusCode> {
        let count = {
            let mut count = count.lock().await;
            *count += 1;
            *count
        };

        println!("Running middleware for request #{count} for {}", req.uri());
        let response = next.run(req).await;

        if count <= 2 {
            // println!("Cutting response body in half");
            let body = response.into_body();
            let mut body = body.into_data_stream();
            let mut buffer = Vec::new();
            while let Some(Ok(chunk)) = body.next().await {
                buffer.extend(chunk);
            }

            let byte_count = *bytes.lock().await;
            let bytes = buffer.into_iter().take(byte_count).collect::<Vec<u8>>();
            // Create a stream that ends prematurely
            let stream = stream::iter(vec![
                Ok::<_, Infallible>(bytes.into_iter().collect::<Bytes>()),
                // The stream ends after sending partial data, simulating a premature close
            ]);
            let body = Body::from_stream(stream);
            return Ok(Response::new(body));
        }

        Ok(response)
    }

    enum Middleware {
        FailTheFirstTwoRequests,
        FailAfterBytes(usize),
    }

    async fn redirect_to_prefix(
        axum::extract::Path((channel, subdir, file)): axum::extract::Path<(String, String, String)>,
    ) -> Redirect {
        Redirect::permanent(&format!("https://prefix.dev/{channel}/{subdir}/{file}"))
    }

    async fn test_flaky_package_cache(archive_name: &str, middleware: Middleware) {
        // Construct a service that serves raw files from the test directory
        // build our application with a route
        let router = Router::new()
            // `GET /` goes to `root`
            .route("/{channel}/{subdir}/{file}", get(redirect_to_prefix));

        // Construct a router that returns data from the static dir but fails the first
        // try.
        let request_count = Arc::new(Mutex::new(0));

        let router = match middleware {
            Middleware::FailTheFirstTwoRequests => router.layer(middleware::from_fn_with_state(
                request_count.clone(),
                fail_the_first_two_requests,
            )),
            Middleware::FailAfterBytes(size) => router.layer(middleware::from_fn_with_state(
                (request_count.clone(), Arc::new(Mutex::new(size))),
                fail_with_half_package,
            )),
        };

        // Construct the server that will listen on localhost but with a *random port*.
        // The random port is very important because it enables creating
        // multiple instances at the same time. We need this to be able to run
        // tests in parallel.
        let addr = SocketAddr::new([127, 0, 0, 1].into(), 0);
        let listener = tokio::net::TcpListener::bind(&addr).await.unwrap();
        let addr = listener.local_addr().unwrap();

        let service = router.into_make_service();
        tokio::spawn(axum::serve(listener, service).into_future());

        let packages_dir = tempdir().unwrap();
        let cache = PackageCache::new(packages_dir.path());

        let server_url = Url::parse(&format!("http://localhost:{}", addr.port())).unwrap();

        let client = ClientBuilder::new(Client::default()).build();

        // Do the first request without
        let result = cache
            .get_or_fetch_from_url_with_retry(
                ArchiveIdentifier::try_from_filename(archive_name).unwrap(),
                server_url.join(archive_name).unwrap(),
                client.clone().into(),
                DoNotRetryPolicy,
                None,
            )
            .await;

        // First request without retry policy should fail
        assert_matches!(result, Err(_));
        {
            let request_count_lock = request_count.lock().await;
            assert_eq!(*request_count_lock, 1, "Expected there to be 1 request");
        }

        let retry_policy = ExponentialBackoffBuilder::default().build_with_max_retries(3);
        let client = ClientBuilder::from_client(client)
            .with(RetryTransientMiddleware::new_with_policy(retry_policy))
            .build();

        // The second one should fail after the 2nd try
        let result = cache
            .get_or_fetch_from_url_with_retry(
                ArchiveIdentifier::try_from_filename(archive_name).unwrap(),
                server_url.join(archive_name).unwrap(),
                client.into(),
                retry_policy,
                None,
            )
            .await;

        assert!(result.is_ok());
        {
            let request_count_lock = request_count.lock().await;
            assert_eq!(*request_count_lock, 3, "Expected there to be 3 requests");
        }
    }

    #[tokio::test]
    async fn test_flaky() {
        let tar_bz2 = "conda-forge/win-64/conda-22.9.0-py310h5588dad_2.tar.bz2";
        let conda = "conda-forge/win-64/conda-22.11.1-py38haa244fe_1.conda";

        test_flaky_package_cache(tar_bz2, Middleware::FailTheFirstTwoRequests).await;
        test_flaky_package_cache(conda, Middleware::FailTheFirstTwoRequests).await;

        test_flaky_package_cache(tar_bz2, Middleware::FailAfterBytes(1000)).await;
        test_flaky_package_cache(conda, Middleware::FailAfterBytes(1000)).await;
        test_flaky_package_cache(conda, Middleware::FailAfterBytes(50)).await;
    }

    #[tokio::test]
    async fn test_multi_process() {
        let packages_dir = tempdir().unwrap();
        let cache_a = PackageCache::new(packages_dir.path());
        let cache_b = PackageCache::new(packages_dir.path());
        let cache_c = PackageCache::new(packages_dir.path());

        let package_path = get_test_data_dir().join("clobber/clobber-python-0.1.0-cpython.conda");

        // Get the file to the cache
        let cache_a_lock = cache_a
            .get_or_fetch_from_path(&package_path, None)
            .await
            .unwrap();

        assert_eq!(cache_a_lock.revision(), 1);

        // Get the file to the cache
        let cache_b_lock = cache_b
            .get_or_fetch_from_path(&package_path, None)
            .await
            .unwrap();

        assert_eq!(cache_b_lock.revision(), 1);

        // Now delete the index.json from the cache entry, effectively
        // corrupting the cache.
        std::fs::remove_file(cache_a_lock.path().join("info/index.json")).unwrap();

        // Drop previous locks to ensure the package is not locked.
        drop(cache_a_lock);
        drop(cache_b_lock);

        // Get the file to the cache
        let cache_c_lock = cache_c
            .get_or_fetch_from_path(&package_path, None)
            .await
            .unwrap();

        assert_eq!(cache_c_lock.revision(), 2);
    }

    fn get_file_name_from_path(path: &Path) -> &str {
        path.file_name().unwrap().to_str().unwrap()
    }

    #[tokio::test]
    async fn test_origin_hash_from_path() {
        let packages_dir = tempdir().unwrap();
        let package_cache_with_origin_hash = PackageCache::new(packages_dir.path());
        let package_cache_without_origin_hash =
            PackageCache::new(packages_dir.path()).with_cached_origin();

        let package_path = get_test_data_dir().join("clobber/clobber-python-0.1.0-cpython.conda");

        let cache_lock_with_origin_hash = package_cache_with_origin_hash
            .get_or_fetch_from_path(&package_path, None)
            .await
            .unwrap();

        let file_name = get_file_name_from_path(cache_lock_with_origin_hash.path());
        assert_eq!(file_name, "clobber-python-0.1.0-cpython");

        let cache_lock_without_origin_hash = package_cache_without_origin_hash
            .get_or_fetch_from_path(&package_path, None)
            .await
            .unwrap();

        let file_name = get_file_name_from_path(cache_lock_without_origin_hash.path());
        let path_hash = compute_bytes_digest::<Sha256>(package_path.to_string_lossy().as_bytes());
        let expected_file_name = format!("clobber-python-0.1.0-cpython-{path_hash:x}");
        assert_eq!(file_name, expected_file_name);
    }

    #[tokio::test]
    // Test if packages with different sha's are replaced even though they share the
    // same BucketKey.
    pub async fn test_package_cache_key_with_sha() {
        let tar_archive_path = tools::download_and_cache_file_async("https://conda.anaconda.org/robostack/linux-64/ros-noetic-rosbridge-suite-0.11.14-py39h6fdeb60_14.tar.bz2".parse().unwrap(), "4dd9893f1eee45e1579d1a4f5533ef67a84b5e4b7515de7ed0db1dd47adc6bc8").await.unwrap();

        // Create a temporary directory to store the packages
        let packages_dir = tempdir().unwrap();
        let cache = PackageCache::new(packages_dir.path());

        // Set the sha256 of the package
        let key: CacheKey = ArchiveIdentifier::try_from_path(&tar_archive_path)
            .unwrap()
            .into();
        let key = key.with_sha256(
            parse_digest_from_hex::<Sha256>(
                "4dd9893f1eee45e1579d1a4f5533ef67a84b5e4b7515de7ed0db1dd47adc6bc8",
            )
            .unwrap(),
        );

        // Get the package to the cache
        let cloned_archive_path = tar_archive_path.clone();
        let cache_lock = cache
            .get_or_fetch(
                key.clone(),
                move |destination| {
                    let cloned_archive_path = cloned_archive_path.clone();
                    async move {
                        rattler_package_streaming::tokio::fs::extract(
                            &cloned_archive_path,
                            &destination,
                        )
                        .await
                        .map(|_| ())
                    }
                },
                None,
            )
            .await
            .unwrap();

        let sha_1 = cache_lock.sha256.expect("expected sha256 to be set");
        drop(cache_lock);

        let new_sha = parse_digest_from_hex::<Sha256>(
            "5dd9893f1eee45e1579d1a4f5533ef67a84b5e4b7515de7ed0db1dd47adc6bc9",
        )
        .unwrap();
        let key = key.with_sha256(new_sha);
        // Change the sha256 of the package
        // And expect the package to be replaced
        let should_run = Arc::new(AtomicBool::new(false));
        let cloned = should_run.clone();
        let cache_lock = cache
            .get_or_fetch(
                key.clone(),
                move |destination| {
                    let tar_archive_path = tar_archive_path.clone();
                    cloned.store(true, Ordering::Release);
                    async move {
                        rattler_package_streaming::tokio::fs::extract(
                            &tar_archive_path,
                            &destination,
                        )
                        .await
                        .map(|_| ())
                    }
                },
                None,
            )
            .await
            .unwrap();
        assert!(
            should_run.load(Ordering::Relaxed),
            "fetch function should run again"
        );
        assert_ne!(
            sha_1,
            cache_lock.sha256.expect("expected sha256 to be set"),
            "expected sha256 to be different"
        );
    }

    #[derive(Debug)]
    pub struct PackageInstallInfo {
        pub url: Url,
        // is_readonly=true and layer_num=0 means this package will be installed to the first readonly cache layer
        pub is_readonly: bool,
        pub layer_num: usize,
        pub expected_sha: String,
    }

    /// A helper function to create a layered cache, and install packages to specific layers
    async fn create_layered_cache(
        readonly_layer_count: usize,
        writable_layer_count: usize,
        packages: Vec<PackageInstallInfo>, // Use the new struct
    ) -> (PackageCache, Vec<TempDir>) {
        let mut readonly_dirs = Vec::new();
        let mut writable_dirs = Vec::new();

        for _ in 0..readonly_layer_count {
            readonly_dirs.push(tempdir().unwrap());
        }

        for _ in 0..writable_layer_count {
            writable_dirs.push(tempdir().unwrap());
        }

        let all_layers_paths: Vec<TempDir> = readonly_dirs
            .into_iter()
            .chain(writable_dirs.into_iter())
            .collect();

        let cache = PackageCache::new_layered(
            all_layers_paths.iter().map(|dir| dir.path().to_path_buf()),
            false,
            ValidationMode::default(),
        );

        let (readonly_layers, writable_layers) = cache.inner.layers.split_at(readonly_layer_count);

        // Install the packages to the appropriate layers
        for package in packages {
            let layer = if package.is_readonly {
                &readonly_layers[package.layer_num]
            } else {
                &writable_layers[package.layer_num]
            };
            let tar_archive_path =
                tools::download_and_cache_file_async(package.url, &package.expected_sha)
                    .await
                    .unwrap();

            let key: CacheKey = ArchiveIdentifier::try_from_path(&tar_archive_path)
                .unwrap()
                .into();
            let key =
                key.with_sha256(parse_digest_from_hex::<Sha256>(&package.expected_sha).unwrap());

            layer
                .validate_or_fetch(
                    move |destination| {
                        let tar_archive_path = tar_archive_path.clone();
                        async move {
                            rattler_package_streaming::tokio::fs::extract(
                                &tar_archive_path,
                                &destination,
                            )
                            .await
                            .map(|_| ())
                        }
                    },
                    &key,
                    None,
                )
                .await
                .unwrap();
        }

        for layer in readonly_layers {
            #[cfg(unix)]
            std::fs::set_permissions(
                &layer.path,
                std::os::unix::fs::PermissionsExt::from_mode(0o555), // r_x r_x r_x
            )
            .unwrap();
            #[cfg(windows)]
            {
                let mut perms = std::fs::metadata(&layer.path).unwrap().permissions();
                perms.set_readonly(true); // Remove write permissions
                std::fs::set_permissions(&layer.path, perms).unwrap();
            }
        }
        (cache, all_layers_paths)
    }

    #[tokio::test]
    async fn test_package_only_in_readonly() {
        // Create one readonly layer and one writable layer, and install the package to the readonly layer
        let url: Url =  "https://conda.anaconda.org/robostack/linux-64/ros-noetic-rosbridge-suite-0.11.14-py39h6fdeb60_14.tar.bz2".parse().unwrap();
        let sha = "4dd9893f1eee45e1579d1a4f5533ef67a84b5e4b7515de7ed0db1dd47adc6bc8".to_string();
        let (cache, _dirs) = create_layered_cache(
            1,
            1,
            vec![PackageInstallInfo {
                url: url.clone(),
                is_readonly: true,
                layer_num: 0,
                expected_sha: sha.clone(),
            }],
        )
        .await;

        let cache_key = CacheKey::from(ArchiveIdentifier::try_from_url(&url).unwrap());
        let cache_key = cache_key.with_sha256(parse_digest_from_hex::<Sha256>(&sha).unwrap());

        let should_run = Arc::new(AtomicBool::new(false));
        let cloned = should_run.clone();

        // Fetch function shouldn't run
        cache
            .get_or_fetch(
                cache_key.clone(),
                move |_destination| {
                    cloned.store(true, Ordering::Relaxed);
                    async { Ok::<_, PackageCacheError>(()) }
                },
                None,
            )
            .await
            .unwrap();

        assert!(
            !should_run.load(Ordering::Relaxed),
            "fetch function should not be run"
        );
    }

    #[tokio::test]
    async fn test_package_only_in_writable() {
        // Create one readonly layer and one writable layer, and install the package to the readonly layer
        let url: Url =  "https://conda.anaconda.org/robostack/linux-64/ros-noetic-rosbridge-suite-0.11.14-py39h6fdeb60_14.tar.bz2".parse().unwrap();
        let sha = "4dd9893f1eee45e1579d1a4f5533ef67a84b5e4b7515de7ed0db1dd47adc6bc8".to_string();
        let (cache, _dirs) = create_layered_cache(
            1,
            1,
            vec![PackageInstallInfo {
                url: url.clone(),
                is_readonly: false,
                layer_num: 0,
                expected_sha: sha.clone(),
            }],
        )
        .await;

        let cache_key = CacheKey::from(ArchiveIdentifier::try_from_url(&url).unwrap());
        let cache_key = cache_key.with_sha256(parse_digest_from_hex::<Sha256>(&sha).unwrap());

        let should_run = Arc::new(AtomicBool::new(false));
        let cloned = should_run.clone();

        // Fetch function shouldn't run
        cache
            .get_or_fetch(
                cache_key.clone(),
                move |_destination| {
                    cloned.store(true, Ordering::Relaxed);
                    async { Ok::<_, PackageCacheError>(()) }
                },
                None,
            )
            .await
            .unwrap();

        assert!(
            !should_run.load(Ordering::Relaxed),
            "fetch function should not be run"
        );
    }

    #[tokio::test]
    async fn test_package_not_in_any_layer() {
        // Create one readonly layer and one writable layer, and install a package to the readonly layer
        let url: Url =  "https://conda.anaconda.org/robostack/linux-64/ros-noetic-rosbridge-suite-0.11.14-py39h6fdeb60_14.tar.bz2".parse().unwrap();
        let sha = "4dd9893f1eee45e1579d1a4f5533ef67a84b5e4b7515de7ed0db1dd47adc6bc8".to_string();
        let (cache, _dirs) = create_layered_cache(
            1,
            1,
            vec![PackageInstallInfo {
                url: url.clone(),
                is_readonly: true,
                layer_num: 0,
                expected_sha: sha.clone(),
            }],
        )
        .await;

        // Request a different package, not installed in any layer
        let other_url: Url =
            "https://conda.anaconda.org/conda-forge/win-64/mamba-1.1.0-py39hb3d9227_2.conda"
                .parse()
                .unwrap();
        let other_sha =
            "c172acdf9cb7655dd224879b30361a657b09bb084b65f151e36a2b51e51a080a".to_string();

        let cache_key = CacheKey::from(ArchiveIdentifier::try_from_url(&other_url).unwrap());
        let cache_key = cache_key.with_sha256(parse_digest_from_hex::<Sha256>(&other_sha).unwrap());

        let should_run = Arc::new(AtomicBool::new(false));
        let cloned = should_run.clone();

        let tar_archive_path = tools::download_and_cache_file_async(other_url, &other_sha)
            .await
            .unwrap();

        // The fetch function should run
        cache
            .get_or_fetch(
                cache_key.clone(),
                move |destination: PathBuf| {
                    let tar_archive_path = tar_archive_path.clone();
                    cloned.store(true, Ordering::Release);
                    async move {
                        rattler_package_streaming::tokio::fs::extract(
                            &tar_archive_path,
                            &destination,
                        )
                        .await
                        .map(|_| ())
                    }
                },
                None,
            )
            .await
            .unwrap();

        assert!(
            should_run.load(Ordering::Relaxed),
            "fetch function should run again"
        );
    }
}<|MERGE_RESOLUTION|>--- conflicted
+++ resolved
@@ -635,7 +635,7 @@
 
         // Validate the package directory.
         let validation_result = tokio::task::spawn_blocking(move || {
-            validate_package_directory(&path_inner, ValidationMode::Fast)
+            validate_package_directory(&path_inner, validation_mode)
         })
         .await;
 
@@ -652,7 +652,6 @@
                     path,
                 });
             }
-<<<<<<< HEAD
             Ok(Err(e)) => {
                 tracing::warn!("validation for {path:?} failed: {e}");
                 if let Some(cause) = e.source() {
@@ -661,38 +660,6 @@
                         std::iter::successors(Some(cause), |e| (*e).source())
                             .format("\n  Caused by: ")
                     );
-=======
-
-            // Validate the package directory.
-            let validation_result = tokio::task::spawn_blocking(move || {
-                validate_package_directory(&path_inner, validation_mode)
-            })
-            .await;
-
-            if let Some((reporter, index)) = reporter {
-                reporter.on_validate_complete(index);
-            }
-
-            match validation_result {
-                Ok(Ok(_)) => {
-                    tracing::debug!("validation succeeded");
-                    return Ok(CacheLock {
-                        _lock: read_lock,
-                        revision: cache_revision,
-                        sha256: locked_sha256,
-                        path,
-                    });
-                }
-                Ok(Err(e)) => {
-                    tracing::warn!("validation for {path:?} failed: {e}");
-                    if let Some(cause) = e.source() {
-                        tracing::debug!(
-                            "  Caused by: {}",
-                            std::iter::successors(Some(cause), |e| (*e).source())
-                                .format("\n  Caused by: ")
-                        );
-                    }
->>>>>>> e7db89c7
                 }
             }
             Err(e) => {
