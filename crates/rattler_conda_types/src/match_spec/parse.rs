--- conflicted
+++ resolved
@@ -32,15 +32,10 @@
         version_tree::{recognize_constraint, recognize_version},
         ParseVersionSpecError,
     },
-<<<<<<< HEAD
-    Channel, ChannelConfig, InvalidPackageNameError, NamelessMatchSpec, PackageName,
-    ParseChannelError, ParseMatchSpecOptions, ParseStrictness, ParseVersionError, Platform,
-    VersionSpec,
-=======
-    Channel, ChannelConfig, NamelessMatchSpec, ParseChannelError, ParseStrictness,
+    Channel, ChannelConfig, NamelessMatchSpec, ParseChannelError, ParseMatchSpecOptions,
+    ParseStrictness,
     ParseStrictness::{Lenient, Strict},
     ParseVersionError, Platform, VersionSpec,
->>>>>>> 3b825691
 };
 
 /// The type of parse error that occurred when parsing match spec.
@@ -135,19 +130,11 @@
 
 impl MatchSpec {
     /// Parses a [`MatchSpec`] from a string with a given strictness.
-<<<<<<< HEAD
     pub fn from_str(
         source: &str,
         options: impl Into<ParseMatchSpecOptions>,
     ) -> Result<Self, ParseMatchSpecError> {
         matchspec_parser(source, options.into())
-=======
-    pub fn from_str<T>(source: &str, strictness: T) -> Result<Self, ParseMatchSpecError>
-    where
-        T: Into<ParseStrictnessWithNameMatcher>,
-    {
-        matchspec_parser(source, strictness.into())
->>>>>>> 3b825691
     }
 }
 
@@ -693,11 +680,7 @@
 /// This is based on: <https://github.com/conda/conda/blob/master/conda/models/match_spec.py#L569>
 pub(crate) fn matchspec_parser(
     input: &str,
-<<<<<<< HEAD
     options: ParseMatchSpecOptions,
-=======
-    strictness: ParseStrictnessWithNameMatcher,
->>>>>>> 3b825691
 ) -> Result<MatchSpec, ParseMatchSpecError> {
     // Step 1. Strip '#' and `if` statement
     let (input, _comment) = strip_comment(input);
@@ -711,16 +694,8 @@
 
     // 2. Strip off brackets portion
     let (input, brackets) = strip_brackets(input.trim())?;
-<<<<<<< HEAD
     let mut nameless_match_spec =
         parse_bracket_vec_into_components(brackets, NamelessMatchSpec::default(), options)?;
-=======
-    let mut nameless_match_spec = parse_bracket_vec_into_components(
-        brackets,
-        NamelessMatchSpec::default(),
-        strictness.parse_strictness,
-    )?;
->>>>>>> 3b825691
 
     // 3. Strip off parens portion
     // TODO: What is this? I've never seen it
@@ -768,19 +743,14 @@
     }
 
     // Step 6. Strip off the package name from the input
-    let (name, input) = strip_package_name(input, strictness.exact_names_only)?;
+    let (name, input) = strip_package_name(input, options.exact_names_only())?;
     let mut match_spec = MatchSpec::from_nameless(nameless_match_spec, name);
 
     // Step 7. Otherwise, sort our version + build
     let input = input.trim();
     if !input.is_empty() {
-<<<<<<< HEAD
         let (version, build) = parse_version_and_build(input, options.strictness())?;
         if options.strictness() == ParseStrictness::Strict {
-=======
-        let (version, build) = parse_version_and_build(input, strictness.parse_strictness)?;
-        if strictness.parse_strictness == Strict {
->>>>>>> 3b825691
             if match_spec.version.is_some() && version.is_some() {
                 return Err(ParseMatchSpecError::MultipleValueForKey(
                     "version".to_owned(),
