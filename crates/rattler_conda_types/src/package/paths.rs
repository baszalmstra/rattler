--- conflicted
+++ resolved
@@ -18,23 +18,9 @@
     pub paths: Vec<PathsEntry>,
 }
 
-<<<<<<< HEAD
-impl PathsJson {
-    /// Parses a `paths.json` file from a reader.
-    pub fn from_reader(mut reader: impl Read) -> Result<Self, std::io::Error> {
-        let mut str = String::new();
-        reader.read_to_string(&mut str)?;
-        Self::from_str(&str)
-    }
-
-    /// Parses a `paths.json` file from a file.
-    pub fn from_path(path: impl AsRef<Path>) -> Result<Self, std::io::Error> {
-        Self::from_reader(File::open(path.as_ref())?)
-=======
 impl PackageFile for PathsJson {
     fn package_path() -> &'static Path {
         Path::new("info/paths.json")
->>>>>>> d4df1c91
     }
 
     fn from_str(str: &str) -> Result<Self, std::io::Error> {
