--- conflicted
+++ resolved
@@ -115,11 +115,7 @@
     pub text_prefix: bool,
 
     /// Last update time
-<<<<<<< HEAD
-    pub timestamp: Option<usize>,
-=======
-    pub timestamp: u64,
->>>>>>> e9bd6f27
+    pub timestamp: Option<u64>,
 
     /// Latest version
     #[serde_as(as = "Option<DisplayFromStr>")]
