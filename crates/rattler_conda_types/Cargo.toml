[package]
name = "rattler_conda_types"
version.workspace = true
edition.workspace = true
authors = ["Bas Zalmstra <zalmstra.bas@gmail.com>"]
description = "Rust data types for common types used within the Conda ecosystem"
categories.workspace = true
homepage.workspace = true
repository.workspace = true
license.workspace = true
readme.workspace = true

[dependencies]
chrono = "0.4.31"
fxhash = "0.2.1"
hex = "0.4.3"
indexmap = { version = "2.0.2", features = ["serde"] }
itertools = "0.11.0"
lazy-regex = "3.0.2"
nom = "7.1.3"
regex = "1.9.6"
serde = { version = "1.0.188", features = ["derive"] }
<<<<<<< HEAD
serde_json = "1.0.105"
=======
serde_json = "1.0.107"
serde-json-python-formatter = "0.1.0"
>>>>>>> 9e98be3c
serde_yaml = "0.9.25"
serde_with = { version = "3.3.0", features = ["indexmap_2"] }
serde_repr = "0.1"
smallvec = { version = "1.11.1", features = ["serde", "const_new", "const_generics", "union"] }
strum = { version = "0.25.0", features = ["derive"] }
thiserror = "1.0.49"
tracing = "0.1.37"
url = { version = "2.4.1", features = ["serde"] }
rattler_digest = { version = "0.10.0", path = "../rattler_digest", features = ["serde"] }
rattler_macros = { version = "0.10.0", path = "../rattler_macros" }
glob = "0.3.1"

[dev-dependencies]
rand = "0.8.5"
insta = { version = "1.33.0", features = ["yaml", "redactions", "toml"] }
rattler_package_streaming = { path = "../rattler_package_streaming", default-features = false, features=["rustls-tls"] }
tempfile = "3.8.0"
rstest = "0.18.2"
assert_matches = "1.5.0"
hex-literal = "0.4.1"
criterion = { version = "0.5", features = ["html_reports"] }
pathdiff = "0.2.1"
dunce = "1.0.4"

[[bench]]
name = "parse"
harness = false<|MERGE_RESOLUTION|>--- conflicted
+++ resolved
@@ -20,12 +20,7 @@
 nom = "7.1.3"
 regex = "1.9.6"
 serde = { version = "1.0.188", features = ["derive"] }
-<<<<<<< HEAD
-serde_json = "1.0.105"
-=======
 serde_json = "1.0.107"
-serde-json-python-formatter = "0.1.0"
->>>>>>> 9e98be3c
 serde_yaml = "0.9.25"
 serde_with = { version = "3.3.0", features = ["indexmap_2"] }
 serde_repr = "0.1"
