[package]
name = "rattler_package_streaming"
version.workspace = true
edition.workspace = true
authors = ["Bas Zalmstra <zalmstra.bas@gmail.com>"]
description = "Extract and stream of Conda package archives"
categories.workspace = true
homepage.workspace = true
repository.workspace = true
license.workspace = true
readme.workspace = true

[dependencies]
bzip2 = { version = "0.4" }
<<<<<<< HEAD
chrono = "0.4.24"
=======
zip = { version = "0.6.3" }
zstd = "0.12.1"
reqwest = { version = "0.11.13", optional = true, default-features = false }
tokio = { version = "1", optional = true }
tokio-util = { version = "0.7", optional = true }
>>>>>>> e1e0364f
futures-util = { version = "0.3.25", optional = true }
itertools = "0.10.5"
rattler_conda_types = { version = "0.2.0", path = "../rattler_conda_types" }
rattler_digest = { version = "0.2.0", path = "../rattler_digest" }
reqwest = { version = "0.11.13", optional = true }
serde_json = "1.0.94"
tar = { version = "0.4.38" }
thiserror = "1.0.37"
tokio = { version = "1", optional = true }
tokio-util = { version = "0.7", optional = true }
url = "2.3.1"
zip = { version = "0.6.3" }
zstd = "0.12.1"

[features]
default = ['native-tls']
tokio = ["dep:tokio", "bzip2/tokio", "tokio/fs", "tokio-util/io", "tokio-util/io-util", "reqwest?/stream", "futures-util"]
native-tls = ['reqwest?/native-tls']
rustls-tls = ['reqwest?/rustls-tls']
reqwest = ["reqwest/blocking"]

[dev-dependencies]
tempfile = "3.4.0"
tokio = { version = "1", features = ["rt", "macros"] }
walkdir = "2.3.2"
rstest = "0.17.0"
rstest_reuse = "0.5.0"<|MERGE_RESOLUTION|>--- conflicted
+++ resolved
@@ -12,15 +12,7 @@
 
 [dependencies]
 bzip2 = { version = "0.4" }
-<<<<<<< HEAD
 chrono = "0.4.24"
-=======
-zip = { version = "0.6.3" }
-zstd = "0.12.1"
-reqwest = { version = "0.11.13", optional = true, default-features = false }
-tokio = { version = "1", optional = true }
-tokio-util = { version = "0.7", optional = true }
->>>>>>> e1e0364f
 futures-util = { version = "0.3.25", optional = true }
 itertools = "0.10.5"
 rattler_conda_types = { version = "0.2.0", path = "../rattler_conda_types" }
@@ -31,6 +23,7 @@
 thiserror = "1.0.37"
 tokio = { version = "1", optional = true }
 tokio-util = { version = "0.7", optional = true }
+reqwest = { version = "0.11.13", optional = true, default-features = false }
 url = "2.3.1"
 zip = { version = "0.6.3" }
 zstd = "0.12.1"
