[package]
name = "rattler_package_streaming"
version = "0.22.29"
edition.workspace = true
authors = ["Bas Zalmstra <zalmstra.bas@gmail.com>"]
description = "Extract and stream of Conda package archives"
categories.workspace = true
homepage.workspace = true
repository.workspace = true
license.workspace = true
readme.workspace = true

[dependencies]
bzip2 = { workspace = true }
chrono = { workspace = true }
fs-err = { workspace = true }
futures-util = { workspace = true }
rattler_conda_types = { path = "../rattler_conda_types", version = "0.31.0", default-features = false }
rattler_digest = { path = "../rattler_digest", version = "1.0.6", default-features = false }
rattler_networking = { path = "../rattler_networking", version = "0.22.5", default-features = false }
rattler_redaction = { version = "0.1.6", path = "../rattler_redaction", features = [
  "reqwest",
  "reqwest-middleware",
], default-features = false }
reqwest = { workspace = true, features = ["stream"], optional = true }
reqwest-middleware = { workspace = true, optional = true }
simple_spawn_blocking = { version = "1.1.0", path = "../simple_spawn_blocking", features = [
  "tokio",
] }
serde_json = { workspace = true }
tar = { workspace = true }
tempfile = { workspace = true }
thiserror = { workspace = true }
tokio = { workspace = true, features = [] }
tokio-util = { workspace = true, features = ["io-util"] }
tracing = { workspace = true }
url = { workspace = true }
zip = { workspace = true, features = ["deflate", "time"] }

[target.'cfg(not(target_arch = "wasm32"))'.dependencies]
num_cpus = { workspace = true }
tokio = { workspace = true, features = ["fs"] }
zstd = { workspace = true, features = ["zstdmt"] }

[features]
default = ["native-tls"]
<<<<<<< HEAD
native-tls = ["rattler_networking/native-tls"]
rustls-tls = ["rattler_networking/rustls-tls"]
=======
native-tls = ["rattler_networking/native-tls", "rattler_redaction/native-tls"]
rustls-tls = ["rattler_networking/rustls-tls", "rattler_redaction/rustls-tls"]
wasm = ["zstd/wasm"]
>>>>>>> 3947d72e
reqwest = ["dep:reqwest-middleware", "dep:reqwest"]

[dev-dependencies]
assert_matches = { workspace = true }
tokio = { workspace = true, features = ["rt", "macros", "rt-multi-thread"] }
tools = { path = "../tools" }
walkdir = { workspace = true }
rstest = { workspace = true }
rstest_reuse = { workspace = true }
insta = { workspace = true, features = ["yaml"] }<|MERGE_RESOLUTION|>--- conflicted
+++ resolved
@@ -15,6 +15,7 @@
 chrono = { workspace = true }
 fs-err = { workspace = true }
 futures-util = { workspace = true }
+num_cpus = { workspace = true }
 rattler_conda_types = { path = "../rattler_conda_types", version = "0.31.0", default-features = false }
 rattler_digest = { path = "../rattler_digest", version = "1.0.6", default-features = false }
 rattler_networking = { path = "../rattler_networking", version = "0.22.5", default-features = false }
@@ -24,9 +25,7 @@
 ], default-features = false }
 reqwest = { workspace = true, features = ["stream"], optional = true }
 reqwest-middleware = { workspace = true, optional = true }
-simple_spawn_blocking = { version = "1.1.0", path = "../simple_spawn_blocking", features = [
-  "tokio",
-] }
+simple_spawn_blocking = { version = "1.1.0", path = "../simple_spawn_blocking", features = ["tokio"] }
 serde_json = { workspace = true }
 tar = { workspace = true }
 tempfile = { workspace = true }
@@ -44,14 +43,8 @@
 
 [features]
 default = ["native-tls"]
-<<<<<<< HEAD
-native-tls = ["rattler_networking/native-tls"]
-rustls-tls = ["rattler_networking/rustls-tls"]
-=======
 native-tls = ["rattler_networking/native-tls", "rattler_redaction/native-tls"]
 rustls-tls = ["rattler_networking/rustls-tls", "rattler_redaction/rustls-tls"]
-wasm = ["zstd/wasm"]
->>>>>>> 3947d72e
 reqwest = ["dep:reqwest-middleware", "dep:reqwest"]
 
 [dev-dependencies]
