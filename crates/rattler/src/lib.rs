//! Rattler is an experimental library and executable to work with [Conda](http://conda.io)
//! environments. Conda is a cross-platform open-source package management system and environment
//! management system.
//!
//! Conda is originally written in Python and has evolved a lot since it was first conceived.
//! Rattler is an attempt at reimplementing a lot of the machinery supporting Conda but making it
//! available to a wider range of languages. The goal is to be able to integrate the Conda ecosystem
//! in a wide variaty of tools that do not rely on Python. Rust has excellent support for
//! interfacing with many other languages (WASM, Javascript, Python, C, etc) and is therefor a good
//! candidate for a reimplementation.

<<<<<<< HEAD
pub mod install;
=======
>>>>>>> 5d3b520d
pub mod package_cache;
pub mod repo_data;
pub mod solver;
pub mod validation;

<<<<<<< HEAD
mod package_archive;
pub use package_archive::PackageArchiveFormat;

pub(crate) mod utils;

=======
>>>>>>> 5d3b520d
/// A helper function that returns a [`Channel`] instance that points to an empty channel on disk
/// that is bundled with this repository.
#[cfg(any(doctest, test))]
pub fn empty_channel() -> rattler_conda_types::Channel {
    let manifest_dir = std::path::PathBuf::from(env!("CARGO_MANIFEST_DIR"));
    let channel_path = manifest_dir.join("resources/channels/empty");
    rattler_conda_types::Channel::from_str(
        &format!("file://{}[noarch]", channel_path.display()),
        &rattler_conda_types::ChannelConfig::default(),
    )
    .unwrap()
}

#[cfg(test)]
use std::path::{Path, PathBuf};

#[cfg(test)]
pub(crate) fn get_test_data_dir() -> PathBuf {
    Path::new(env!("CARGO_MANIFEST_DIR")).join("../../test-data")
}<|MERGE_RESOLUTION|>--- conflicted
+++ resolved
@@ -9,23 +9,16 @@
 //! interfacing with many other languages (WASM, Javascript, Python, C, etc) and is therefor a good
 //! candidate for a reimplementation.
 
-<<<<<<< HEAD
 pub mod install;
-=======
->>>>>>> 5d3b520d
 pub mod package_cache;
 pub mod repo_data;
 pub mod solver;
 pub mod validation;
 
-<<<<<<< HEAD
-mod package_archive;
 pub use package_archive::PackageArchiveFormat;
 
 pub(crate) mod utils;
 
-=======
->>>>>>> 5d3b520d
 /// A helper function that returns a [`Channel`] instance that points to an empty channel on disk
 /// that is bundled with this repository.
 #[cfg(any(doctest, test))]
