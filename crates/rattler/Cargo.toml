--- conflicted
+++ resolved
@@ -31,18 +31,11 @@
 nom = "7.1.3"
 once_cell = "1.18.0"
 pin-project-lite = "0.2.13"
-<<<<<<< HEAD
-rattler_conda_types = { version = "0.14.0", path = "../rattler_conda_types" }
-rattler_digest = { version = "0.14.0", path = "../rattler_digest" }
-rattler_networking = { version = "0.14.0", path = "../rattler_networking", default-features = false }
-rattler_package_streaming = { version = "0.14.0", path = "../rattler_package_streaming", features = ["reqwest", "tokio"], default-features = false }
-reflink-copy = "0.1.14"
-=======
 rattler_conda_types = { version = "0.15.0", path = "../rattler_conda_types" }
 rattler_digest = { version = "0.15.0", path = "../rattler_digest" }
 rattler_networking = { version = "0.15.0", path = "../rattler_networking", default-features = false }
 rattler_package_streaming = { version = "0.15.0", path = "../rattler_package_streaming", features = ["reqwest", "tokio"], default-features = false }
->>>>>>> 305008d2
+reflink-copy = "0.1.14"
 regex = "1.9.6"
 reqwest = { version = "0.11.22", default-features = false, features = ["stream", "json", "gzip"] }
 serde = { version = "1.0.188", features = ["derive"] }
