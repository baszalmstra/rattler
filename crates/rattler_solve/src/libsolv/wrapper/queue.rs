use super::ffi;
<<<<<<< HEAD
=======
use crate::libsolv::wrapper::solvable::SolvableId;
>>>>>>> e1920833
use std::marker::PhantomData;

/// Wrapper for libsolv queue type. This type is used by to gather items of a specific type. This
/// is a type-safe implementation that is coupled to a specific Id type.
pub struct Queue<T> {
    queue: ffi::Queue,
    // Makes this queue typesafe
    _data: PhantomData<T>,
}

impl<T> Default for Queue<T> {
    fn default() -> Self {
        let mut queue = ffi::Queue {
            elements: std::ptr::null_mut(),
            count: 0,
            alloc: std::ptr::null_mut(),
            left: 0,
        };

        // Create the queue
        unsafe { ffi::queue_init(&mut queue as *mut ffi::Queue) };

        Self {
            queue,
            _data: PhantomData,
        }
    }
}

impl<T> Drop for Queue<T> {
    fn drop(&mut self) {
        // Safe because we know that the queue is never freed manually
        unsafe {
            ffi::queue_free(self.raw_ptr());
        }
    }
}

impl<T> Queue<T> {
    /// Returns a raw pointer to the wrapped `ffi::Repo`, to be used for calling ffi functions
    /// that require access to the repo (and for nothing else)
    pub(super) fn raw_ptr(&mut self) -> *mut ffi::Queue {
        &mut self.queue as *mut ffi::Queue
    }
}

impl<T: Into<ffi::Id>> Queue<T> {
    /// Pushes a single id to the back of the queue
    #[allow(dead_code)]
    pub fn push_id(&mut self, id: T) {
        unsafe {
            ffi::queue_insert(self.raw_ptr(), self.queue.count, id.into());
        }
    }
<<<<<<< HEAD
=======
}

/// A read-only reference to a libsolv queue
pub struct QueueRef<'queue>(ffi::Queue, PhantomData<&'queue ffi::Queue>);

impl QueueRef<'_> {
    /// Construct a new `QueueRef` based on the provided `ffi::Queue`
    ///
    /// Safety: the queue must not have been freed
    pub(super) unsafe fn from_ffi_queue<T>(_source: &T, queue: ffi::Queue) -> QueueRef {
        QueueRef(queue, PhantomData::default())
    }

    /// Returns an iterator over the ids of the queue
    pub fn iter(&self) -> impl Iterator<Item = SolvableId> + '_ {
        // Safe to dereference, because we are doing so within the bounds of count
        (0..self.0.count as usize).map(|index| {
            let id = unsafe { *self.0.elements.add(index) };
            SolvableId(id)
        })
    }
>>>>>>> e1920833
}

#[cfg(test)]
mod test {
    use super::{super::pool::StringId, Queue};

    #[test]
    fn create_queue() {
        let _queue = Queue::<StringId>::default();
    }
}<|MERGE_RESOLUTION|>--- conflicted
+++ resolved
@@ -1,8 +1,5 @@
 use super::ffi;
-<<<<<<< HEAD
-=======
 use crate::libsolv::wrapper::solvable::SolvableId;
->>>>>>> e1920833
 use std::marker::PhantomData;
 
 /// Wrapper for libsolv queue type. This type is used by to gather items of a specific type. This
@@ -57,8 +54,6 @@
             ffi::queue_insert(self.raw_ptr(), self.queue.count, id.into());
         }
     }
-<<<<<<< HEAD
-=======
 }
 
 /// A read-only reference to a libsolv queue
@@ -80,7 +75,6 @@
             SolvableId(id)
         })
     }
->>>>>>> e1920833
 }
 
 #[cfg(test)]
