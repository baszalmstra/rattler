--- conflicted
+++ resolved
@@ -2,12 +2,8 @@
 use std::marker::PhantomData;
 use std::ptr::NonNull;
 
-<<<<<<< HEAD
-use crate::libsolv::wrapper::queue::Queue;
+use crate::libsolv::wrapper::pool::Pool;
 use crate::libsolv::wrapper::solve_goal::SolveGoal;
-=======
-use crate::libsolv::wrapper::pool::Pool;
->>>>>>> 7de07125
 use anyhow::anyhow;
 
 use super::ffi;
@@ -74,20 +70,12 @@
         unsafe { ffi::solver_set_flag(self.raw_ptr(), flag.inner(), i32::from(value)) };
     }
 
-<<<<<<< HEAD
-    /// Solves all the problems in the `goal`, or returns an error if problems remain.
-    pub fn solve(&mut self, goal: &mut SolveGoal) -> anyhow::Result<()> {
-        let result = unsafe {
-            // Run the solve method
-            ffi::solver_solve(self.as_ptr().as_mut(), goal.as_inner_mut());
-=======
     /// Solves all the problems in the `queue` and returns a transaction from the found solution.
     /// Returns an error if problems remain unsolved.
-    pub fn solve<T>(&mut self, queue: &mut Queue<T>) -> anyhow::Result<Transaction> {
+    pub fn solve(&mut self, queue: &mut SolveGoal) -> anyhow::Result<Transaction> {
         let result = unsafe {
             // Run the solve method
             ffi::solver_solve(self.raw_ptr(), queue.raw_ptr());
->>>>>>> 7de07125
             // If there are no problems left then the solver is done
             ffi::solver_problem_count(self.raw_ptr()) == 0
         };
