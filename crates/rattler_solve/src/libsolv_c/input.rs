--- conflicted
+++ resolved
@@ -81,12 +81,8 @@
     pool: &Pool,
     repo: &Repo<'_>,
     repo_data: impl IntoIterator<Item = &'a RepoDataRecord>,
-<<<<<<< HEAD
     exclude_newer: Option<&Timestamp>,
-=======
-    exclude_newer: Option<&DateTime<Utc>>,
     min_age: Option<&MinimumAgeConfig>,
->>>>>>> ec2d2af4
 ) -> Result<Vec<SolvableId>, SolveError> {
     // Sanity check
     repo.ensure_belongs_to_pool(pool);
