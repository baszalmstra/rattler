//! Provides an solver implementation based on the [`resolvo`] crate.

use std::{
    cell::RefCell,
    cmp::Ordering,
    collections::{HashMap, HashSet},
    fmt::{Display, Formatter},
    marker::PhantomData,
};

use chrono::{DateTime, Utc};
use conda_sorting::SolvableSorter;
use itertools::Itertools;
use rattler_conda_types::MatchSpecCondition;
use rattler_conda_types::{
    package::ArchiveType, utils::TimestampMs, GenericVirtualPackage, MatchSpec, Matches,
<<<<<<< HEAD
    NamelessMatchSpec, PackageName, ParseMatchSpecError, ParseMatchSpecOptions, RepoDataRecord,
    SolverResult,
=======
    NamelessMatchSpec, PackageName, PackageNameMatcher, ParseMatchSpecError, ParseStrictness,
    RepoDataRecord, SolverResult,
>>>>>>> 3b825691
};
use resolvo::{
    utils::{Pool, VersionSet},
    Candidates, Condition, ConditionId, ConditionalRequirement, Dependencies, DependencyProvider,
    HintDependenciesAvailable, Interner, KnownDependencies, NameId, Problem, SolvableId,
    Solver as LibSolvRsSolver, SolverCache, StringId, UnsolvableOrCancelled, VersionSetId,
    VersionSetUnionId,
};

use crate::{
    resolvo::conda_sorting::CompareStrategy, ChannelPriority, IntoRepoData, SolveError,
    SolveStrategy, SolverRepoData, SolverTask,
};

mod conda_sorting;

type MatchSpecParseCache = HashMap<String, (Vec<VersionSetId>, Option<ConditionId>)>;

/// Represents the information required to load available packages into libsolv
/// for a single channel and platform combination
#[derive(Clone)]
pub struct RepoData<'a> {
    /// The actual records after parsing `repodata.json`
    pub records: Vec<&'a RepoDataRecord>,
}

impl<'a> FromIterator<&'a RepoDataRecord> for RepoData<'a> {
    fn from_iter<T: IntoIterator<Item = &'a RepoDataRecord>>(iter: T) -> Self {
        Self {
            records: Vec::from_iter(iter),
        }
    }
}

impl<'a> SolverRepoData<'a> for RepoData<'a> {}

/// Wrapper around `MatchSpec` so that we can use it in the `resolvo` pool
#[allow(clippy::large_enum_variant)]
#[derive(Debug, Clone, Eq, PartialEq, Hash)]
pub enum SolverMatchSpec<'a> {
    /// Represents a requirement on another package.
    MatchSpec(NamelessMatchSpec),

    /// The name already uniquely identifies a single package. So we don't need
    /// any special "spec". here.
    Extra,

    /// A helper variant to make sure we can add a lifetime to this enum.
    _Phantom(PhantomData<&'a ()>),
}

impl From<NamelessMatchSpec> for SolverMatchSpec<'_> {
    fn from(value: NamelessMatchSpec) -> Self {
        SolverMatchSpec::MatchSpec(value)
    }
}

impl Display for SolverMatchSpec<'_> {
    fn fmt(&self, f: &mut Formatter<'_>) -> std::fmt::Result {
        match self {
            SolverMatchSpec::MatchSpec(spec) => {
                write!(f, "{spec}")
            }
            SolverMatchSpec::Extra => Ok(()),
            SolverMatchSpec::_Phantom(_) => unreachable!(),
        }
    }
}

impl<'a> VersionSet for SolverMatchSpec<'a> {
    type V = SolverPackageRecord<'a>;
}

/// Wrapper around [`RepoDataRecord`] so that we can use it in resolvo pool.
/// Also represents a virtual package or an extra of a package.
#[derive(Eq, PartialEq)]
pub enum SolverPackageRecord<'a> {
    /// Represents a record from the repodata
    Record(&'a RepoDataRecord),

    /// Represents a virtual package.
    VirtualPackage(&'a GenericVirtualPackage),

    /// Represents a named extra for a particular package name. e.g.
    /// `numpy[blas]`
    Extra {
        /// The name of the package
        package: PackageName,

        /// The extra to activate in the package
        extra: String,
    },
}

impl PartialOrd<Self> for SolverPackageRecord<'_> {
    fn partial_cmp(&self, other: &Self) -> Option<Ordering> {
        Some(self.cmp(other))
    }
}

impl Ord for SolverPackageRecord<'_> {
    fn cmp(&self, other: &Self) -> Ordering {
        self.name()
            .cmp(other.name())
            .then_with(|| self.extra().cmp(&other.extra()))
            .then_with(|| self.version().cmp(&other.version()))
            .then_with(|| self.build_number().cmp(&other.build_number()))
            .then_with(|| self.timestamp().cmp(&other.timestamp()))
    }
}

impl SolverPackageRecord<'_> {
    fn name(&self) -> &PackageName {
        match self {
            SolverPackageRecord::Record(rec) => &rec.package_record.name,
            SolverPackageRecord::Extra { package, .. } => package,
            SolverPackageRecord::VirtualPackage(rec) => &rec.name,
        }
    }

    fn extra(&self) -> Option<&String> {
        match self {
            SolverPackageRecord::Extra { extra, .. } => Some(extra),
            SolverPackageRecord::Record(_) | SolverPackageRecord::VirtualPackage(_) => None,
        }
    }

    fn version(&self) -> Option<&rattler_conda_types::Version> {
        match self {
            SolverPackageRecord::Record(rec) => Some(rec.package_record.version.version()),
            SolverPackageRecord::VirtualPackage(rec) => Some(&rec.version),
            SolverPackageRecord::Extra { .. } => None,
        }
    }

    fn track_features(&self) -> &[String] {
        const EMPTY: [String; 0] = [];
        match self {
            SolverPackageRecord::Record(rec) => &rec.package_record.track_features,
            SolverPackageRecord::Extra { .. } | SolverPackageRecord::VirtualPackage(..) => &EMPTY,
        }
    }

    fn build_number(&self) -> u64 {
        match self {
            SolverPackageRecord::Record(rec) => rec.package_record.build_number,
            SolverPackageRecord::Extra { .. } | SolverPackageRecord::VirtualPackage(..) => 0,
        }
    }

    fn timestamp(&self) -> Option<&chrono::DateTime<chrono::Utc>> {
        match self {
            SolverPackageRecord::Record(rec) => rec
                .package_record
                .timestamp
                .as_ref()
                .map(TimestampMs::datetime),
            SolverPackageRecord::Extra { .. } | SolverPackageRecord::VirtualPackage(..) => None,
        }
    }
}

impl Display for SolverPackageRecord<'_> {
    fn fmt(&self, f: &mut Formatter<'_>) -> std::fmt::Result {
        match self {
            SolverPackageRecord::Record(rec) => {
                write!(f, "{}", &rec.package_record)
            }
            SolverPackageRecord::Extra { package, extra } => {
                write!(f, "{}[{}]", package.as_normalized(), extra)
            }
            SolverPackageRecord::VirtualPackage(rec) => {
                write!(f, "{rec}")
            }
        }
    }
}

/// Represents the type of name that is being used in the pool.
#[derive(Debug, Clone, Eq, PartialEq, Hash)]
pub enum NameType {
    /// A simple package
    Base(String),

    /// An extra of a package (e.g. `numpy[blas]`)
    Extra {
        /// The package name
        package: String,

        /// The extra to activate.
        extra: String,
    },
}

impl Display for NameType {
    fn fmt(&self, f: &mut Formatter<'_>) -> std::fmt::Result {
        match self {
            NameType::Base(name) => write!(f, "{name}"),
            NameType::Extra { package, extra } => write!(f, "{package}[{extra}]"),
        }
    }
}

impl Ord for NameType {
    fn cmp(&self, other: &Self) -> std::cmp::Ordering {
        match (self, other) {
            // Compare names first, then extras
            (NameType::Base(name1), NameType::Base(name2)) => name1.cmp(name2),
            (
                NameType::Extra {
                    package: a,
                    extra: extra_a,
                },
                NameType::Extra {
                    package: b,
                    extra: extra_b,
                },
            ) => a.cmp(b).then_with(|| extra_a.cmp(extra_b)),
            (NameType::Base(_), NameType::Extra { .. }) => std::cmp::Ordering::Greater,
            (NameType::Extra { .. }, NameType::Base(_)) => std::cmp::Ordering::Less,
        }
    }
}

impl PartialOrd for NameType {
    fn partial_cmp(&self, other: &Self) -> Option<std::cmp::Ordering> {
        Some(self.cmp(other))
    }
}

impl From<&PackageName> for NameType {
    fn from(value: &PackageName) -> Self {
        NameType::Base(value.as_normalized().to_owned())
    }
}

/// An implement of [`resolvo::DependencyProvider`] that implements the
/// ecosystem behavior for conda. This allows resolvo to solve for conda
/// packages.
#[derive(Default)]
pub struct CondaDependencyProvider<'a> {
    /// The pool that deduplicates data used by the provider.
    pub pool: Pool<SolverMatchSpec<'a>, NameType>,
    name_to_condition: RefCell<HashMap<NameId, ConditionId>>,

    /// Holds all the cached candidates for each package name.
    records: HashMap<NameId, Candidates>,

    matchspec_to_highest_version:
        RefCell<HashMap<VersionSetId, Option<(rattler_conda_types::Version, bool)>>>,

    parse_match_spec_cache: RefCell<MatchSpecParseCache>,

    stop_time: Option<std::time::SystemTime>,

    strategy: SolveStrategy,

    direct_dependencies: HashSet<NameId>,
}

impl<'a> CondaDependencyProvider<'a> {
    /// Constructs a new provider.
    #[allow(clippy::too_many_arguments)]
    pub fn new(
        repodata: impl IntoIterator<Item = RepoData<'a>>,
        favored_records: &'a [RepoDataRecord],
        locked_records: &'a [RepoDataRecord],
        virtual_packages: &'a [GenericVirtualPackage],
        match_specs: &[MatchSpec],
        stop_time: Option<std::time::SystemTime>,
        channel_priority: ChannelPriority,
        exclude_newer: Option<DateTime<Utc>>,
        strategy: SolveStrategy,
    ) -> Result<Self, SolveError> {
        let pool = Pool::default();
        let mut records: HashMap<NameId, Candidates> = HashMap::default();

        // Add virtual packages to the records
        for virtual_package in virtual_packages {
            let name = pool.intern_package_name(&virtual_package.name);
            let solvable =
                pool.intern_solvable(name, SolverPackageRecord::VirtualPackage(virtual_package));
            records.entry(name).or_default().candidates.push(solvable);
        }

        // Compute the direct dependencies
        let direct_dependencies = match_specs
            .iter()
            .filter_map(|spec| spec.name.as_ref())
            .filter_map(|name| Option::<PackageName>::from(name.clone()))
            .map(|name| pool.intern_package_name(&name))
            .collect();

        // TODO: Normalize these channel names to urls so we can compare them correctly.
        let channel_specific_specs = match_specs
            .iter()
            .filter(|spec| spec.channel.is_some())
            .collect::<Vec<_>>();

        // Hashmap that maps the package name to the channel it was first found in.
        let mut package_name_found_in_channel = HashMap::<String, &Option<String>>::new();

        // Add additional records
        for repo_data in repodata {
            // Iterate over all records and dedup records that refer to the same package
            // data but with different archive types. This can happen if you
            // have two variants of the same package but with different
            // extensions. We prefer `.conda` packages over `.tar.bz`.
            //
            // Its important to insert the records in the same order as how they were
            // presented to this function to ensure that each solve is
            // deterministic. Iterating over HashMaps is not deterministic at
            // runtime so instead we store the values in a Vec as we iterate over the
            // records. This guarantees that the order of records remains the same over
            // runs.
            let mut ordered_repodata = Vec::with_capacity(repo_data.records.len());
            let mut package_to_type: HashMap<&str, (ArchiveType, usize, bool)> =
                HashMap::with_capacity(repo_data.records.len());

            for record in repo_data.records {
                // Determine if this record will be excluded.
                let excluded = matches!((&exclude_newer, &record.package_record.timestamp),
                    (Some(exclude_newer), Some(record_timestamp))
                        if record_timestamp > exclude_newer);

                let (file_name, archive_type) = ArchiveType::split_str(&record.file_name)
                    .unwrap_or((&record.file_name, ArchiveType::TarBz2));
                match package_to_type.get_mut(file_name) {
                    None => {
                        let idx = ordered_repodata.len();
                        ordered_repodata.push(record);
                        package_to_type.insert(file_name, (archive_type, idx, excluded));
                    }
                    Some((prev_archive_type, idx, previous_excluded)) => {
                        if *previous_excluded && !excluded {
                            // The previous package would have been excluded by the solver. If the
                            // current record won't be excluded we should always use that.
                            *prev_archive_type = archive_type;
                            ordered_repodata[*idx] = record;
                            *previous_excluded = false;
                        } else if excluded && !*previous_excluded {
                            // The previous package would not have been excluded
                            // by the solver but
                            // this one will, so we'll keep the previous one
                            // regardless of the type.
                        } else {
                            match archive_type.cmp(prev_archive_type) {
                                Ordering::Greater => {
                                    // A previous package has a worse package "type", we'll use the
                                    // current record instead.
                                    *prev_archive_type = archive_type;
                                    ordered_repodata[*idx] = record;
                                    *previous_excluded = excluded;
                                }
                                Ordering::Less => {
                                    // A previous package that we already stored
                                    // is actually a package of a better
                                    // "type" so we'll just use that instead
                                    // (.conda > .tar.bz)
                                }
                                Ordering::Equal => {
                                    return Err(SolveError::DuplicateRecords(
                                        record.file_name.clone(),
                                    ));
                                }
                            }
                        }
                    }
                }
            }

            for record in ordered_repodata {
                let package_name = pool.intern_package_name(&record.package_record.name);
                let solvable_id =
                    pool.intern_solvable(package_name, SolverPackageRecord::Record(record));

                // Update records with all entries in a single mutable borrow
                let candidates = records.entry(package_name).or_default();
                candidates.candidates.push(solvable_id);

                // Filter out any records that are newer than a specific date.
                match (&exclude_newer, &record.package_record.timestamp) {
                    (Some(exclude_newer), Some(record_timestamp))
                        if record_timestamp > exclude_newer =>
                    {
                        let reason = pool.intern_string(format!(
                            "the package is uploaded after the cutoff date of {exclude_newer}"
                        ));
                        candidates.excluded.push((solvable_id, reason));
                    }
                    _ => {}
                }

                // Add to excluded when package is not in the specified channel.
                if !channel_specific_specs.is_empty() {
                    if let Some(spec) = channel_specific_specs.iter().find(|&&spec| {
                        spec.name
                            .as_ref()
                            .and_then(|name| Option::<PackageName>::from(name.clone()))
                            .expect("expecting an exact package name")
                            .as_normalized()
                            == record.package_record.name.as_normalized()
                    }) {
                        // Check if the spec has a channel, and compare it to the repodata
                        // channel
                        if let Some(spec_channel) = &spec.channel {
                            if record.channel.as_ref() != Some(&spec_channel.canonical_name()) {
                                tracing::debug!("Ignoring {} {} because it was not requested from that channel.", &record.package_record.name.as_normalized(), match &record.channel {
                                        Some(channel) => format!("from {}", &channel),
                                        None => "without a channel".to_string(),
                                    });
                                // Add record to the excluded with reason of being in the non
                                // requested channel.
                                let message = format!(
                                    "candidate not in requested channel: '{}'",
                                    spec_channel
                                        .name
                                        .clone()
                                        .unwrap_or(spec_channel.base_url.to_string())
                                );
                                candidates
                                    .excluded
                                    .push((solvable_id, pool.intern_string(message)));
                                continue;
                            }
                        }
                    }
                }

                // Enforce channel priority
                if let (Some(first_channel), ChannelPriority::Strict) = (
                    package_name_found_in_channel.get(record.package_record.name.as_normalized()),
                    channel_priority,
                ) {
                    // Add the record to the excluded list when it is from a different channel.
                    if first_channel != &&record.channel {
                        if let Some(channel) = &record.channel {
                            tracing::debug!(
                                "Ignoring '{}' from '{}' because of strict channel priority.",
                                &record.package_record.name.as_normalized(),
                                channel
                            );
                            candidates.excluded.push((
                                solvable_id,
                                pool.intern_string(format!(
                                    "due to strict channel priority not using this option from: '{channel}'",
                                )),
                            ));
                        } else {
                            tracing::debug!(
                                    "Ignoring '{}' without a channel because of strict channel priority.",
                                    &record.package_record.name.as_normalized(),
                                );
                            candidates.excluded.push((
                                solvable_id,
                                pool.intern_string("due to strict channel priority not using from an unknown channel".to_string()),
                            ));
                        }
                    }
                } else {
                    package_name_found_in_channel.insert(
                        record.package_record.name.as_normalized().to_string(),
                        &record.channel,
                    );
                }
            }
        }

        // Add favored packages to the records
        for favored_record in favored_records {
            let name = pool.intern_package_name(&favored_record.package_record.name);
            let solvable = pool.intern_solvable(name, SolverPackageRecord::Record(favored_record));
            let candidates = records.entry(name).or_default();
            candidates.candidates.push(solvable);
            candidates.favored = Some(solvable);
        }

        for locked_record in locked_records {
            let name = pool.intern_package_name(&locked_record.package_record.name);
            let solvable = pool.intern_solvable(name, SolverPackageRecord::Record(locked_record));
            let candidates = records.entry(name).or_default();
            candidates.candidates.push(solvable);
            candidates.locked = Some(solvable);
        }

        // The dependencies for all candidates are always available.
        for candidates in records.values_mut() {
            candidates.hint_dependencies_available = HintDependenciesAvailable::All;
        }

        Ok(Self {
            pool,
            name_to_condition: RefCell::default(),
            records,
            matchspec_to_highest_version: RefCell::default(),
            parse_match_spec_cache: RefCell::default(),
            stop_time,
            strategy,
            direct_dependencies,
        })
    }

    /// Returns all package names
    pub fn package_names(&self) -> impl Iterator<Item = NameId> + use<'_, 'a> {
        self.records.keys().copied()
    }

    fn extra_condition(&self, package: &PackageName, extra: &str) -> ConditionId {
        let name_id = self.pool.intern_package_name(NameType::Extra {
            package: package.as_normalized().to_owned(),
            extra: extra.to_owned(),
        });
        let mut name_to_condition = self.name_to_condition.borrow_mut();
        *name_to_condition.entry(name_id).or_insert_with(|| {
            let version_set = extra_version_set(&self.pool, package.clone(), extra.to_owned());
            self.pool
                .intern_condition(Condition::Requirement(version_set))
        })
    }
}

/// The reason why the solver was cancelled
pub enum CancelReason {
    /// The solver was cancelled because the timeout was reached
    Timeout,
}

impl Interner for CondaDependencyProvider<'_> {
    fn display_solvable(&self, solvable: SolvableId) -> impl Display + '_ {
        &self.pool.resolve_solvable(solvable).record
    }

    fn resolve_condition(&self, condition: ConditionId) -> Condition {
        self.pool.resolve_condition(condition).clone()
    }

    fn version_sets_in_union(
        &self,
        version_set_union: VersionSetUnionId,
    ) -> impl Iterator<Item = VersionSetId> {
        self.pool.resolve_version_set_union(version_set_union)
    }

    fn display_merged_solvables(&self, solvables: &[SolvableId]) -> impl Display + '_ {
        if solvables.is_empty() {
            return String::new();
        }

        let versions = solvables
            .iter()
            .filter_map(|&id| self.pool.resolve_solvable(id).record.version())
            .sorted()
            .format(" | ");

        let name = self.display_solvable_name(solvables[0]);
        let result = format!("{name} {versions}");
        result.trim_end().to_string()
    }

    fn display_name(&self, name: NameId) -> impl Display + '_ {
        self.pool.resolve_package_name(name)
    }

    fn display_version_set(&self, version_set: VersionSetId) -> impl Display + '_ {
        self.pool.resolve_version_set(version_set)
    }

    fn display_string(&self, string_id: StringId) -> impl Display + '_ {
        self.pool.resolve_string(string_id)
    }

    fn version_set_name(&self, version_set: VersionSetId) -> NameId {
        self.pool.resolve_version_set_package_name(version_set)
    }

    fn solvable_name(&self, solvable: SolvableId) -> NameId {
        self.pool.resolve_solvable(solvable).name
    }
}

impl DependencyProvider for CondaDependencyProvider<'_> {
    async fn sort_candidates(&self, solver: &SolverCache<Self>, solvables: &mut [SolvableId]) {
        if solvables.is_empty() {
            // Short circuit if there are no solvables to sort
            return;
        }

        let mut highest_version_spec = self.matchspec_to_highest_version.borrow_mut();

        let (strategy, dependency_strategy) = match self.strategy {
            SolveStrategy::Highest => (CompareStrategy::Default, CompareStrategy::Default),
            SolveStrategy::LowestVersion => (
                CompareStrategy::LowestVersion,
                CompareStrategy::LowestVersion,
            ),
            SolveStrategy::LowestVersionDirect => {
                if self
                    .direct_dependencies
                    .contains(&self.pool.resolve_solvable(solvables[0]).name)
                {
                    (CompareStrategy::LowestVersion, CompareStrategy::Default)
                } else {
                    (CompareStrategy::Default, CompareStrategy::Default)
                }
            }
        };

        // Custom sorter that sorts by name, version, and build
        // and then by the maximalization of dependency versions
        // more information can be found at the struct location
        SolvableSorter::new(solver, strategy, dependency_strategy)
            .sort(solvables, &mut highest_version_spec);
    }

    async fn get_candidates(&self, name: NameId) -> Option<Candidates> {
        match self.pool.resolve_package_name(name) {
            NameType::Base(_) => self.records.get(&name).cloned(),
            NameType::Extra { package, extra } => {
                // For extras, we need to create a new candidates object
                // that contains only the extra solvable.
                let extra_solvable = add_extra(
                    &self.pool,
                    PackageName::new_unchecked(package),
                    extra.clone(),
                );
                Some(Candidates {
                    candidates: vec![extra_solvable],
                    favored: None,
                    locked: None,
                    excluded: Vec::new(),
                    hint_dependencies_available: HintDependenciesAvailable::All,
                })
            }
        }
    }

    async fn get_dependencies(&self, solvable: SolvableId) -> Dependencies {
        let mut dependencies = KnownDependencies::default();

        let record = match &self.pool.resolve_solvable(solvable).record {
            SolverPackageRecord::Record(rec) => rec,
            SolverPackageRecord::Extra { .. } | SolverPackageRecord::VirtualPackage(_) => {
                return Dependencies::Known(dependencies)
            }
        };

        let mut parse_match_spec_cache = self.parse_match_spec_cache.borrow_mut();

        // Add regular dependencies
        for depends in record.package_record.depends.iter() {
            let specs = match parse_match_spec(&self.pool, depends, &mut parse_match_spec_cache) {
                Ok(version_set_id) => version_set_id,
                Err(e) => {
                    let reason = self
                        .pool
                        .intern_string(format!("the dependency '{depends}' failed to parse: {e}",));

                    return Dependencies::Unknown(reason);
                }
            };

            let (version_set_ids, condition_id) = specs;
            dependencies
                .requirements
                .extend(
                    version_set_ids
                        .into_iter()
                        .map(|id| ConditionalRequirement {
                            requirement: id.into(),
                            condition: condition_id,
                        }),
                );
        }

        // Add constraints from the record
        for constrains in record.package_record.constrains.iter() {
            let (version_set_ids, condition_id) =
                match parse_match_spec(&self.pool, constrains, &mut parse_match_spec_cache) {
                    Ok(version_set_id) => version_set_id,
                    Err(e) => {
                        let reason = self.pool.intern_string(format!(
                            "the constrains '{constrains}' failed to parse: {e}",
                        ));

                        return Dependencies::Unknown(reason);
                    }
                };
            if condition_id.is_some() {
                tracing::warn!("The package '{name}' has a constraint with a condition '{constrains}'. This is not supported by the solver and will be ignored.", name = record.package_record.name.as_normalized(), constrains = constrains);
            }
            dependencies.constrains.extend(version_set_ids);
        }

        // Add extras
        for (extra, matchspec) in record
            .package_record
            .experimental_extra_depends
            .iter()
            .flat_map(|(extra, deps)| deps.iter().map(move |dep| (extra, dep)))
        {
            let (version_set_ids, spec_condition) =
                match parse_match_spec(&self.pool, matchspec, &mut parse_match_spec_cache) {
                    Ok(version_set_id) => version_set_id,
                    Err(e) => {
                        let reason = self.pool.intern_string(format!(
                            "the constrains '{matchspec}' failed to parse: {e}",
                        ));

                        return Dependencies::Unknown(reason);
                    }
                };

            // Add them as conditional requirements (e.g. `numpy; if extra`).
            let extra_condition = self.extra_condition(&record.package_record.name, extra);
            for version_set_id in version_set_ids {
                dependencies.requirements.push(ConditionalRequirement {
                    requirement: version_set_id.into(),
                    condition: if let Some(condition) = spec_condition {
                        let condition = resolvo::Condition::Binary(
                            resolvo::LogicalOperator::And,
                            extra_condition,
                            condition,
                        );
                        Some(self.pool.intern_condition(condition))
                    } else {
                        Some(extra_condition)
                    },
                });
            }
        }

        Dependencies::Known(dependencies)
    }

    async fn filter_candidates(
        &self,
        candidates: &[SolvableId],
        version_set: VersionSetId,
        inverse: bool,
    ) -> Vec<SolvableId> {
        let spec = self.pool.resolve_version_set(version_set);
        match spec {
            SolverMatchSpec::MatchSpec(spec) => {
                candidates
                    .iter()
                    .copied()
                    .filter(|c| {
                        let record = &self.pool.resolve_solvable(*c).record;
                        match record {
                            SolverPackageRecord::Record(rec) => {
                                // Base package matches if spec matches and no features are required
                                spec.matches(*rec) != inverse
                            }
                            SolverPackageRecord::VirtualPackage(GenericVirtualPackage {
                                version,
                                build_string,
                                ..
                            }) => {
                                if let Some(spec) = spec.version.as_ref() {
                                    if !spec.matches(version) {
                                        return inverse;
                                    }
                                }

                                if let Some(build_match) = spec.build.as_ref() {
                                    if !build_match.matches(build_string) {
                                        return inverse;
                                    }
                                }

                                !inverse
                            }
                            SolverPackageRecord::Extra { .. } => {
                                unreachable!("extras should never be compared to matchspecs")
                            }
                        }
                    })
                    .collect()
            }
            SolverMatchSpec::Extra => {
                // Extras are already filtered by name.
                if inverse {
                    Vec::new()
                } else {
                    candidates.to_vec()
                }
            }
            SolverMatchSpec::_Phantom(_) => unreachable!(),
        }
    }

    fn should_cancel_with_value(&self) -> Option<Box<dyn std::any::Any>> {
        if let Some(stop_time) = self.stop_time {
            if std::time::SystemTime::now() > stop_time {
                return Some(Box::new(CancelReason::Timeout));
            }
        }
        None
    }
}

/// A [`Solver`] implemented using the `resolvo` library
#[derive(Default)]
pub struct Solver;

impl super::SolverImpl for Solver {
    type RepoData<'a> = RepoData<'a>;

    #[allow(clippy::redundant_closure_for_method_calls)]
    fn solve<
        'a,
        R: IntoRepoData<'a, Self::RepoData<'a>>,
        TAvailablePackagesIterator: IntoIterator<Item = R>,
    >(
        &mut self,
        task: SolverTask<TAvailablePackagesIterator>,
    ) -> Result<SolverResult, SolveError> {
        let stop_time = task
            .timeout
            .map(|timeout| std::time::SystemTime::now() + timeout);

        // Construct a provider that can serve the data.
        let provider = CondaDependencyProvider::new(
            task.available_packages.into_iter().map(|r| r.into()),
            &task.locked_packages,
            &task.pinned_packages,
            &task.virtual_packages,
            task.specs.clone().as_ref(),
            stop_time,
            task.channel_priority,
            task.exclude_newer,
            task.strategy,
        )?;

        // Construct the requirements that the solver needs to satisfy.
        let virtual_package_requirements = task.virtual_packages.iter().map(|spec| {
            let name_id = provider.pool.intern_package_name(&spec.name);
            provider
                .pool
                .intern_version_set(name_id, NamelessMatchSpec::default().into())
        });

        let root_requirements = task
            .specs
            .into_iter()
            .flat_map(|spec| version_sets_for_match_spec(&provider.pool, spec));

        let all_requirements: Vec<_> = virtual_package_requirements
            .chain(root_requirements)
            .map(ConditionalRequirement::from)
            .collect();

        let root_constraints = task
            .constraints
            .iter()
            .map(|spec| {
                let (Some(PackageNameMatcher::Exact(name)), spec) = spec.clone().into_nameless()
                else {
                    unimplemented!("only exact package names are supported");
                };
                let name_id = provider.pool.intern_package_name(&name);
                provider.pool.intern_version_set(name_id, spec.into())
            })
            .collect();

        let problem = Problem::new()
            .requirements(all_requirements.clone())
            .constraints(root_constraints);

        // Construct a solver and solve the problems in the queue
        let mut solver = LibSolvRsSolver::new(provider);
        let solvables = solver.solve(problem).map_err(|unsolvable_or_cancelled| {
            match unsolvable_or_cancelled {
                UnsolvableOrCancelled::Unsolvable(problem) => {
                    SolveError::Unsolvable(vec![problem.display_user_friendly(&solver).to_string()])
                }
                // We are not doing this as of yet
                // put a generic message in here for now
                UnsolvableOrCancelled::Cancelled(_) => SolveError::Cancelled,
            }
        })?;

        // Get the resulting packages from the solver.
        let mut extras: HashMap<PackageName, Vec<String>> = HashMap::new();
        let mut records = Vec::new();

        for id in solvables {
            match &solver.provider().pool.resolve_solvable(id).record {
                SolverPackageRecord::Record(rec) => {
                    records.push((*rec).clone());
                }
                SolverPackageRecord::Extra { package, extra } => {
                    extras
                        .entry(package.clone())
                        .or_default()
                        .push(extra.clone());
                }
                SolverPackageRecord::VirtualPackage(_) => {}
            }
        }

        Ok(SolverResult { records, extras })
    }
}

fn parse_match_spec(
    pool: &Pool<SolverMatchSpec<'_>, NameType>,
    spec_str: &str,
    parse_match_spec_cache: &mut MatchSpecParseCache,
) -> Result<(Vec<VersionSetId>, Option<ConditionId>), ParseMatchSpecError> {
    if let Some(cached) = parse_match_spec_cache.get(spec_str) {
        return Ok(cached.clone());
    }

    // Parse the match spec and extract the name of the package it depends on.
    // Enable conditionals parsing to support dependencies with conditions like "numpy; if python >=3.9"
    let match_spec = MatchSpec::from_str(
        spec_str,
        ParseMatchSpecOptions::lenient().with_experimental_conditionals(true),
    )?;
    let condition_id = if let Some(condition) = match_spec.condition.as_ref() {
        let condition_id = parse_condition(condition, pool, parse_match_spec_cache);
        Some(condition_id)
    } else {
        None
    };

    // Get the version sets for the match spec.
    let version_set_ids = version_sets_for_match_spec(pool, match_spec);

    // Store in the match spec cache
    parse_match_spec_cache.insert(
        spec_str.to_string(),
        (version_set_ids.clone(), condition_id),
    );

    Ok((version_set_ids, condition_id))
}

fn version_sets_for_match_spec(
    pool: &Pool<SolverMatchSpec<'_>, NameType>,
    spec: MatchSpec,
) -> Vec<VersionSetId> {
    let (Some(PackageNameMatcher::Exact(name)), spec) = spec.into_nameless() else {
        unimplemented!("only exact package names are supported");
    };

    // Add a dependency on each extra.
    let mut version_set_ids = vec![];
    for extra in spec.extras.iter().flatten() {
        version_set_ids.push(extra_version_set(pool, name.clone(), extra.clone()));
    }

    // Create a version set for the match spec itself.
    let dependency_name = pool.intern_package_name(&name);
    let version_set_id = pool.intern_version_set(dependency_name, spec.into());
    version_set_ids.push(version_set_id);

    version_set_ids
}

/// Adds a particular "extra" to the set of solvables
pub fn add_extra(
    pool: &Pool<SolverMatchSpec<'_>, NameType>,
    package_name: PackageName,
    extra: String,
) -> SolvableId {
    let name = NameType::Extra {
        package: package_name.as_normalized().to_owned(),
        extra: extra.clone(),
    };
    let name_id = pool.intern_package_name(name);

    // Ensure that there is a single solvable for this extra.
    pool.intern_solvable(
        name_id,
        SolverPackageRecord::Extra {
            package: package_name,
            extra,
        },
    )
}

/// Returns a version set for a particular package name and extra.
pub fn extra_version_set(
    pool: &Pool<SolverMatchSpec<'_>, NameType>,
    package_name: PackageName,
    extra: String,
) -> VersionSetId {
    let name = NameType::Extra {
        package: package_name.as_normalized().to_owned(),
        extra,
    };
    let name_id = pool.intern_package_name(name);
    pool.intern_version_set(name_id, SolverMatchSpec::Extra)
}

/// Parses a condition from a `MatchSpecCondition` and returns the corresponding `ConditionId`.
fn parse_condition(
    condition: &MatchSpecCondition,
    pool: &Pool<SolverMatchSpec<'_>, NameType>,
    parse_match_spec_cache: &mut MatchSpecParseCache,
) -> ConditionId {
    match condition {
        MatchSpecCondition::MatchSpec(match_spec) => {
            // Parse the match spec and intern it
            let (spec, condition) =
                parse_match_spec(pool, &match_spec.to_string(), parse_match_spec_cache).unwrap();
            if let Some(_condition) = condition {
                panic!("conditions cannot be nested");
            }
            let conditions = spec.into_iter().map(resolvo::Condition::Requirement);
            // Intern the conditions
            let condition_ids = conditions
                .into_iter()
                .map(|c| pool.intern_condition(c))
                .collect_vec();
            // Create a union of the conditions
            if condition_ids.is_empty() {
                panic!("match spec condition must have at least one version set");
            } else if condition_ids.len() == 1 {
                return condition_ids[0];
            } else {
                // Otherwise, create a union of the conditions
                let mut result = condition_ids[0];
                for &condition_id in &condition_ids[1..] {
                    let union_condition = resolvo::Condition::Binary(
                        resolvo::LogicalOperator::And,
                        result,
                        condition_id,
                    );
                    result = pool.intern_condition(union_condition);
                }
                result
            }
        }
        MatchSpecCondition::And(left, right) => {
            let condition_id_lhs = parse_condition(left, pool, parse_match_spec_cache);
            let condition_id_rhs = parse_condition(right, pool, parse_match_spec_cache);
            // Intern the AND condition
            let condition = resolvo::Condition::Binary(
                resolvo::LogicalOperator::And,
                condition_id_lhs,
                condition_id_rhs,
            );
            pool.intern_condition(condition)
        }
        MatchSpecCondition::Or(left, right) => {
            let condition_id_lhs = parse_condition(left, pool, parse_match_spec_cache);
            let condition_id_rhs = parse_condition(right, pool, parse_match_spec_cache);
            // Intern the OR condition
            let condition = resolvo::Condition::Binary(
                resolvo::LogicalOperator::Or,
                condition_id_lhs,
                condition_id_rhs,
            );
            pool.intern_condition(condition)
        }
    }
}<|MERGE_RESOLUTION|>--- conflicted
+++ resolved
@@ -14,13 +14,8 @@
 use rattler_conda_types::MatchSpecCondition;
 use rattler_conda_types::{
     package::ArchiveType, utils::TimestampMs, GenericVirtualPackage, MatchSpec, Matches,
-<<<<<<< HEAD
-    NamelessMatchSpec, PackageName, ParseMatchSpecError, ParseMatchSpecOptions, RepoDataRecord,
-    SolverResult,
-=======
-    NamelessMatchSpec, PackageName, PackageNameMatcher, ParseMatchSpecError, ParseStrictness,
-    RepoDataRecord, SolverResult,
->>>>>>> 3b825691
+    NamelessMatchSpec, PackageName, PackageNameMatcher, ParseMatchSpecError,
+    ParseMatchSpecOptions, RepoDataRecord, SolverResult,
 };
 use resolvo::{
     utils::{Pool, VersionSet},
