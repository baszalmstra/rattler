--- conflicted
+++ resolved
@@ -980,12 +980,8 @@
     installed_packages: Vec<RepoDataRecord>,
     pinned_packages: Vec<RepoDataRecord>,
     virtual_packages: Vec<GenericVirtualPackage>,
-<<<<<<< HEAD
     exclude_newer: Option<Timestamp>,
-=======
-    exclude_newer: Option<DateTime<Utc>>,
     min_age: Option<MinimumAgeConfig>,
->>>>>>> ec2d2af4
     strategy: SolveStrategy,
 }
 
