--- conflicted
+++ resolved
@@ -3,11 +3,6 @@
 use anyhow::Result;
 
 pub mod authentication;
-<<<<<<< HEAD
-pub mod fallback_storage;
-pub mod netrc_storage;
-pub mod storage;
-=======
 pub mod backends;
 pub mod storage;
 
@@ -21,5 +16,4 @@
 
     /// Delete the authentication information for the given host
     fn delete(&self, host: &str) -> Result<()>;
-}
->>>>>>> e0608911
+}