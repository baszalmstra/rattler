#![deny(missing_docs, dead_code)]

//! Definitions for a lock-file format that stores information about pinned
//! dependencies from both the Conda and Pypi ecosystem.
//!
//! The crate is structured in two API levels.
//!
//! 1. The top level API accessible through the [`LockFile`] type that exposes
//!    high level access to the lock-file. This API is intended to be relatively
//!    stable and is the preferred way to interact with the lock-file.
//! 2. The `*Data` types. These are lower level types that expose more of the
//!    internal data structures used in the crate. These types are not intended
//!    to be stable and are subject to change over time. These types are used
//!    internally by the top level API. Also note that only a subset of the
//!    `*Data` types are exposed. See `[crate::PyPiPackageData]`,
//!    `[crate::CondaPackageData]` for examples.
//!
//! ## Design goals
//!
//! The goal of the lock-file format is:
//!
//! * To be complete. The lock-file should contain all the information needed to
//!   recreate environments even years after it was created. As long as the
//!   package data persists that a lock-file refers to, it should be possible to
//!   recreate the environment.
//! * To be human readable. Although lock-files are not intended to be edited by
//!   hand, they should be relatively easy to read and understand. So that when
//!   a lock-file is checked into version control and someone looks at the diff,
//!   they can understand what changed.
//! * To be easily parsable. It should be fairly straightforward to create a
//!   parser for the format so that it can be used in other tools.
//! * To reduce diff size when the content changes. The order of content in the
//!   serialized lock-file should be fixed to ensure that the diff size is
//!   minimized when the content changes.
//! * To be reproducible. Recreating the lock-file with the exact same input
//!   (including externally fetched data) should yield the same lock-file
//!   byte-for-byte.
//! * To be statically verifiable. Given the specifications of the packages that
//!   went into a lock-file it should be possible to cheaply verify whether or
//!   not the specifications are still satisfied by the packages stored in the
//!   lock-file.
//! * Backward compatible. Older version of lock-files should still be readable
//!   by never versions of this crate.
//!
//! ## Relation to conda-lock
//!
//! Initially the lock-file format was based on [`conda-lock`](https://github.com/conda/conda-lock)
//! but over time significant changes have been made compared to the original
//! conda-lock format. Conda-lock files (e.g. `conda-lock.yml` files) can still
//! be parsed by this crate but the serialization format changed significantly.
//! This means files created by this crate are not compatible with conda-lock.
//!
//! Conda-lock stores a lot of metadata to be able to verify if the lock-file is
//! still valid given the sources/inputs. For example conda-lock contains a
//! `content-hash` which is a hash of all the input data of the lock-file.
//! This crate approaches this differently by storing enough information in the
//! lock-file to be able to verify if the lock-file still satisfies an
//! input/source without requiring additional input (e.g. network requests) or
//! expensive solves. We call this static satisfiability verification.
//!
//! Conda-lock stores a custom __partial__ representation of a
//! [`rattler_conda_types::RepoDataRecord`] in the lock-file. This poses a
//! problem when incrementally updating an environment. To only partially update
//! packages in the lock-file without completely recreating it, the records
//! stored in the lock-file need to be passed to the solver as "preferred"
//! packages. Since [`rattler_conda_types::MatchSpec`] can match on any field
//! present in a [`rattler_conda_types::PackageRecord`] we need to store all
//! fields in the lock-file not just a subset.
//! To that end this crate stores the full
//! [`rattler_conda_types::PackageRecord`] in the lock-file. This allows
//! completely recreating the record that was read from repodata when the
//! lock-file was created which will allow a correct incremental update.
//!
//! Conda-lock requires users to create multiple lock-files when they want to
//! store multiple environments. This crate allows storing multiple environments
//! for different platforms and with different channels in a single lock-file.
//! This allows storing production- and test environments in a single file.

use std::{collections::HashMap, io::Read, path::Path, sync::Arc};

use fxhash::FxHashMap;
use indexmap::IndexSet;
use rattler_conda_types::{Platform, RepoDataRecord};

mod builder;
mod channel;
mod conda;
mod file_format_version;
mod hash;
pub mod options;
mod parse;
mod pypi;
mod pypi_indexes;
pub mod source;
mod url_or_path;
mod utils;

pub use builder::{LockFileBuilder, LockedPackage};
pub use channel::Channel;
pub use conda::{
    CondaBinaryData, CondaPackageData, CondaSourceData, ConversionError, GitShallowSpec, InputHash,
<<<<<<< HEAD
    PackageBuildSource, PackageBuildSourceKind, VariantValue,
=======
    PackageBuildSource,
>>>>>>> 11de1e84
};
pub use file_format_version::FileFormatVersion;
pub use hash::PackageHashes;
pub use options::SolveOptions;
pub use parse::ParseCondaLockError;
pub use pypi::{PypiPackageData, PypiPackageEnvironmentData, PypiSourceTreeHashable};
pub use pypi_indexes::{FindLinksUrlOrPath, PypiIndexes};
pub use rattler_conda_types::Matches;
pub use url_or_path::UrlOrPath;

/// The name of the default environment in a [`LockFile`]. This is the
/// environment name that is used when no explicit environment name is
/// specified.
pub const DEFAULT_ENVIRONMENT_NAME: &str = "default";

/// Represents a lock-file for both Conda packages and Pypi packages.
///
/// Lock-files can store information for multiple platforms and for multiple
/// environments.
///
/// The high-level API provided by this type holds internal references to the
/// data. Its is therefore cheap to clone this type.
#[derive(Clone, Default, Debug)]
pub struct LockFile {
    inner: Arc<LockFileInner>,
}

/// Internal data structure that stores the lock-file data.
#[derive(Default, Debug)]
struct LockFileInner {
    version: FileFormatVersion,
    environments: Vec<EnvironmentData>,
    conda_packages: Vec<CondaPackageData>,
    pypi_packages: Vec<PypiPackageData>,
    pypi_environment_package_data: Vec<PypiPackageEnvironmentData>,

    environment_lookup: FxHashMap<String, usize>,
}

/// An package used in an environment. Selects a type of package based on the
/// enum and might contain additional data that is specific to the environment.
/// For instance different environments might select the same Pypi package but
/// with different extras.
#[derive(Clone, Copy, Debug, Hash, Eq, PartialEq)]
enum EnvironmentPackageData {
    Conda(usize),
    Pypi(usize, usize),
}

/// Information about a specific environment in the lock file.
///
/// This only needs to store information about an environment that cannot be
/// derived from the packages itself.
///
/// The default environment is called "default".
#[derive(Clone, Debug)]
struct EnvironmentData {
    /// The channels used to solve the environment. Note that the order matters.
    channels: Vec<Channel>,

    /// The pypi indexes used to solve the environment.
    indexes: Option<PypiIndexes>,

    /// The options that were used to solve the environment.
    options: SolveOptions,

    /// For each individual platform this environment supports we store the
    /// package identifiers associated with the environment.
    packages: FxHashMap<Platform, IndexSet<EnvironmentPackageData>>,
}

impl LockFile {
    /// Constructs a new lock-file builder. This is the preferred way to
    /// constructs a lock-file programmatically.
    pub fn builder() -> LockFileBuilder {
        LockFileBuilder::new()
    }

    /// Parses a conda-lock file from a reader.
    pub fn from_reader(mut reader: impl Read) -> Result<Self, ParseCondaLockError> {
        let mut str = String::new();
        reader.read_to_string(&mut str)?;
        Self::parse_str(&str)
    }

    /// Parses a conda-lock file from a file.
    pub fn from_path(path: &Path) -> Result<Self, ParseCondaLockError> {
        let source = std::fs::read_to_string(path)?;
        Self::parse_str(&source)
    }

    /// Parses a conda-lock file from a string.
    pub fn parse_str(source: &str) -> Result<Self, ParseCondaLockError> {
        crate::parse::parse_from_str(source)
    }

    /// Writes the conda lock to a file
    pub fn to_path(&self, path: &Path) -> Result<(), std::io::Error> {
        let file = std::fs::File::create(path)?;
        serde_yaml::to_writer(file, self).map_err(std::io::Error::other)
    }

    /// Writes the conda lock to a string
    pub fn render_to_string(&self) -> Result<String, std::io::Error> {
        serde_yaml::to_string(self).map_err(std::io::Error::other)
    }

    /// Returns the environment with the given name.
    pub fn environment(&self, name: &str) -> Option<Environment<'_>> {
        let index = *self.inner.environment_lookup.get(name)?;
        Some(Environment {
            lock_file: self,
            index,
        })
    }

    /// Returns the environment with the default name as defined by
    /// [`DEFAULT_ENVIRONMENT_NAME`].
    pub fn default_environment(&self) -> Option<Environment<'_>> {
        self.environment(DEFAULT_ENVIRONMENT_NAME)
    }

    /// Returns an iterator over all environments defined in the lock-file.
    pub fn environments(&self) -> impl ExactSizeIterator<Item = (&str, Environment<'_>)> + '_ {
        self.inner
            .environment_lookup
            .iter()
            .map(move |(name, index)| {
                (
                    name.as_str(),
                    Environment {
                        lock_file: self,
                        index: *index,
                    },
                )
            })
    }

    /// Returns the version of the lock-file.
    pub fn version(&self) -> FileFormatVersion {
        self.inner.version
    }

    /// Check if there are any packages in the lockfile
    pub fn is_empty(&self) -> bool {
        self.inner.conda_packages.is_empty() && self.inner.pypi_packages.is_empty()
    }
}

/// Information about a specific environment in the lock-file.
#[derive(Clone, Copy)]
pub struct Environment<'lock> {
    lock_file: &'lock LockFile,
    index: usize,
}

impl<'lock> Environment<'lock> {
    /// Returns a reference to the internal data structure.
    fn data(&self) -> &'lock EnvironmentData {
        &self.lock_file.inner.environments[self.index]
    }

    /// Returns the lock file to which this environment belongs.
    pub fn lock_file(&self) -> &'lock LockFile {
        self.lock_file
    }

    /// Returns all the platforms for which we have a locked-down environment.
    pub fn platforms(&self) -> impl ExactSizeIterator<Item = Platform> + '_ {
        self.data().packages.keys().copied()
    }

    /// Returns the channels that are used by this environment.
    ///
    /// Note that the order of the channels is significant. The first channel is
    /// the highest priority channel.
    pub fn channels(&self) -> &[Channel] {
        &self.data().channels
    }

    /// Returns the Pypi indexes that were used to solve this environment.
    ///
    /// If there are no pypi packages in the lock-file this will return `None`.
    ///
    /// Starting with version `5` of the format this should not be optional.
    pub fn pypi_indexes(&self) -> Option<&PypiIndexes> {
        self.data().indexes.as_ref()
    }

    /// Returns the solver options that were used to create this environment.
    pub fn solve_options(&self) -> &SolveOptions {
        &self.data().options
    }

    /// Returns all the packages for a specific platform in this environment.
    pub fn packages(
        &self,
        platform: Platform,
    ) -> Option<impl DoubleEndedIterator<Item = LockedPackageRef<'lock>> + ExactSizeIterator + '_>
    {
        Some(
            self.data()
                .packages
                .get(&platform)?
                .iter()
                .map(move |package| match package {
                    EnvironmentPackageData::Conda(data) => {
                        LockedPackageRef::Conda(&self.lock_file.inner.conda_packages[*data])
                    }
                    EnvironmentPackageData::Pypi(data, env_data) => LockedPackageRef::Pypi(
                        &self.lock_file.inner.pypi_packages[*data],
                        &self.lock_file.inner.pypi_environment_package_data[*env_data],
                    ),
                }),
        )
    }

    /// Returns an iterator over all packages and platforms defined for this
    /// environment
    pub fn packages_by_platform(
        &self,
    ) -> impl ExactSizeIterator<
        Item = (
            Platform,
            impl DoubleEndedIterator<Item = LockedPackageRef<'lock>> + ExactSizeIterator + '_,
        ),
    > + '_ {
        let env_data = self.data();
        env_data.packages.iter().map(move |(platform, packages)| {
            (
                *platform,
                packages.iter().map(move |package| match package {
                    EnvironmentPackageData::Conda(data) => {
                        LockedPackageRef::Conda(&self.lock_file.inner.conda_packages[*data])
                    }
                    EnvironmentPackageData::Pypi(data, env_data) => LockedPackageRef::Pypi(
                        &self.lock_file.inner.pypi_packages[*data],
                        &self.lock_file.inner.pypi_environment_package_data[*env_data],
                    ),
                }),
            )
        })
    }

    /// Returns all pypi packages for all platforms
    pub fn pypi_packages_by_platform(
        &self,
    ) -> impl ExactSizeIterator<
        Item = (
            Platform,
            impl DoubleEndedIterator<Item = (&'lock PypiPackageData, &'lock PypiPackageEnvironmentData)>,
        ),
    > + '_ {
        let env_data = self.data();
        env_data.packages.iter().map(|(platform, packages)| {
            let records = packages.iter().filter_map(|package| match package {
                EnvironmentPackageData::Conda(_) => None,
                EnvironmentPackageData::Pypi(pkg_data_idx, env_data_idx) => Some((
                    &self.lock_file.inner.pypi_packages[*pkg_data_idx],
                    &self.lock_file.inner.pypi_environment_package_data[*env_data_idx],
                )),
            });
            (*platform, records)
        })
    }

    /// Returns all conda packages for all platforms.
    pub fn conda_packages_by_platform(
        &self,
    ) -> impl ExactSizeIterator<
        Item = (
            Platform,
            impl DoubleEndedIterator<Item = &'lock CondaPackageData> + '_,
        ),
    > + '_ {
        self.packages_by_platform()
            .map(|(platform, packages)| (platform, packages.filter_map(LockedPackageRef::as_conda)))
    }

    /// Returns all binary conda packages for all platforms and converts them to
    /// [`RepoDataRecord`].
    pub fn conda_repodata_records_by_platform(
        &self,
    ) -> Result<HashMap<Platform, Vec<RepoDataRecord>>, ConversionError> {
        self.conda_packages_by_platform()
            .map(|(platform, packages)| {
                Ok((
                    platform,
                    packages
                        .filter_map(CondaPackageData::as_binary)
                        .map(RepoDataRecord::try_from)
                        .collect::<Result<Vec<_>, ConversionError>>()?,
                ))
            })
            .collect()
    }

    /// Returns all conda packages for a specific platform.
    pub fn conda_packages(
        &self,
        platform: Platform,
    ) -> Option<impl DoubleEndedIterator<Item = &'lock CondaPackageData> + '_> {
        self.packages(platform)
            .map(|packages| packages.filter_map(LockedPackageRef::as_conda))
    }

    /// Takes all the conda packages, converts them to [`RepoDataRecord`] and
    /// returns them or returns an error if the conversion failed. Returns
    /// `None` if the specified platform is not defined for this
    /// environment.
    ///
    /// This method ignores any conda packages that do not refer to repodata
    /// records.
    pub fn conda_repodata_records(
        &self,
        platform: Platform,
    ) -> Result<Option<Vec<RepoDataRecord>>, ConversionError> {
        self.conda_packages(platform)
            .map(|packages| {
                packages
                    .filter_map(CondaPackageData::as_binary)
                    .map(RepoDataRecord::try_from)
                    .collect()
            })
            .transpose()
    }

    /// Returns all the pypi packages and their associated environment data for
    /// the specified platform. Returns `None` if the platform is not
    /// defined for this environment.
    pub fn pypi_packages(
        &self,
        platform: Platform,
    ) -> Option<
        impl DoubleEndedIterator<Item = (&'lock PypiPackageData, &'lock PypiPackageEnvironmentData)>
            + '_,
    > {
        self.packages(platform)
            .map(|pkgs| pkgs.filter_map(LockedPackageRef::as_pypi))
    }

    /// Returns whether this environment has any pypi packages for the specified platform.
    pub fn has_pypi_packages(&self, platform: Platform) -> bool {
        self.pypi_packages(platform)
            .is_some_and(|mut packages| packages.next().is_some())
    }

    /// Creates a [`OwnedEnvironment`] from this environment.
    pub fn to_owned(self) -> OwnedEnvironment {
        OwnedEnvironment {
            lock_file: self.lock_file.clone(),
            index: self.index,
        }
    }
}

/// An owned version of an [`Environment`].
///
/// Use [`OwnedEnvironment::as_ref`] to get a reference to the environment data.
#[derive(Clone)]
pub struct OwnedEnvironment {
    lock_file: LockFile,
    index: usize,
}

impl OwnedEnvironment {
    /// Returns a reference to the environment data.
    pub fn as_ref(&self) -> Environment<'_> {
        Environment {
            lock_file: &self.lock_file,
            index: self.index,
        }
    }

    /// Returns the lock-file this environment is part of.
    pub fn lock_file(&self) -> LockFile {
        self.lock_file.clone()
    }
}

/// Data related to a single locked package in an [`Environment`].
#[derive(Clone, Copy)]
pub enum LockedPackageRef<'lock> {
    /// A conda package
    Conda(&'lock CondaPackageData),

    /// A pypi package
    Pypi(&'lock PypiPackageData, &'lock PypiPackageEnvironmentData),
}

impl<'lock> LockedPackageRef<'lock> {
    /// Returns the name of the package as it occurs in the lock file. This
    /// might not be the normalized name.
    pub fn name(self) -> &'lock str {
        match self {
            LockedPackageRef::Conda(data) => data.name().as_source(),
            LockedPackageRef::Pypi(data, _) => data.name.as_ref(),
        }
    }

    /// Returns the location of the package.
    pub fn location(self) -> &'lock UrlOrPath {
        match self {
            LockedPackageRef::Conda(data) => data.location(),
            LockedPackageRef::Pypi(data, _) => &data.location,
        }
    }

    /// Returns the pypi package if this is a pypi package.
    pub fn as_pypi(self) -> Option<(&'lock PypiPackageData, &'lock PypiPackageEnvironmentData)> {
        match self {
            LockedPackageRef::Conda(_) => None,
            LockedPackageRef::Pypi(data, env) => Some((data, env)),
        }
    }

    /// Returns the conda package if this is a conda package.
    pub fn as_conda(self) -> Option<&'lock CondaPackageData> {
        match self {
            LockedPackageRef::Conda(data) => Some(data),
            LockedPackageRef::Pypi(..) => None,
        }
    }

    /// Returns the package as a binary conda package if this is a binary conda
    /// package.
    pub fn as_binary_conda(self) -> Option<&'lock CondaBinaryData> {
        self.as_conda().and_then(CondaPackageData::as_binary)
    }

    /// Returns the package as a source conda package if this is a source conda
    /// package.
    pub fn as_source_conda(self) -> Option<&'lock CondaSourceData> {
        self.as_conda().and_then(CondaPackageData::as_source)
    }
}

#[cfg(test)]
mod test {
    use std::{
        path::{Path, PathBuf},
        str::FromStr,
    };

    use rattler_conda_types::{Platform, RepoDataRecord};
    use rstest::*;

    use super::{LockFile, DEFAULT_ENVIRONMENT_NAME};

    #[rstest]
    #[case::v0_numpy("v0/numpy-conda-lock.yml")]
    #[case::v0_python("v0/python-conda-lock.yml")]
    #[case::v0_pypi_matplotlib("v0/pypi-matplotlib-conda-lock.yml")]
    #[case::v3_robostack("v3/robostack-turtlesim-conda-lock.yml")]
    #[case::v3_numpy("v4/numpy-lock.yml")]
    #[case::v4_python("v4/python-lock.yml")]
    #[case::v4_pypi_matplotlib("v4/pypi-matplotlib-lock.yml")]
    #[case::v4_turtlesim("v4/turtlesim-lock.yml")]
    #[case::v4_pypi_path("v4/path-based-lock.yml")]
    #[case::v4_pypi_absolute_path("v4/absolute-path-lock.yml")]
    #[case::v5_pypi_flat_index("v5/flat-index-lock.yml")]
    #[case::v5_with_and_without_purl("v5/similar-with-and-without-purl.yml")]
    #[case::v6_derived_channel("v6/derived-channel-lock.yml")]
    #[case::v6_sources("v6/sources-lock.yml")]
    #[case::v6_options("v6/options-lock.yml")]
    #[case::v6_pixi_build_pinned_source("v6/pixi-build-pinned-source-lock.yml")]
    #[case::v6_pixi_build_url_source("v6/pixi-build-url-source-lock.yml")]
    #[case::v6_pixi_build_git_tag_source("v6/pixi-build-git-tag-source-lock.yml")]
    #[case::v6_pixi_build_git_rev_only_source("v6/pixi-build-git-rev-only-source-lock.yml")]
    fn test_parse(#[case] file_name: &str) {
        let path = Path::new(env!("CARGO_MANIFEST_DIR"))
            .join("../../test-data/conda-lock")
            .join(file_name);
        let conda_lock = LockFile::from_path(&path).unwrap();
        insta::assert_yaml_snapshot!(file_name, conda_lock);
    }

    /// Test that V6 lock files with ambiguous source packages fail to serialize to V7
    /// because they cannot be disambiguated without variant information.
    #[rstest]
    #[case::v6_conda_source_path("v6/conda-path-lock.yml")]
    fn test_v6_ambiguous_source_packages_error(#[case] file_name: &str) {
        let path = Path::new(env!("CARGO_MANIFEST_DIR"))
            .join("../../test-data/conda-lock")
            .join(file_name);

        // Parsing should succeed
        let conda_lock = LockFile::from_path(&path).unwrap();

        // But serialization should fail with a clear error about ambiguous source packages
        let result = conda_lock.render_to_string();
        assert!(result.is_err());

        let err = result.unwrap_err();
        let err_msg = err.to_string();
        assert!(
            err_msg.contains("Failed to disambiguate source packages"),
            "Expected error about ambiguous source packages, got: {}",
            err_msg
        );
        assert!(
            err_msg.contains("cannot be distinguished without variant information"),
            "Expected error to mention variant information, got: {}",
            err_msg
        );
    }

    #[rstest]
    fn test_roundtrip(
        #[files("../../test-data/conda-lock/**/*.yml")]
        #[exclude("forward-compatible-lock")]
        #[exclude("conda-path-lock")]
        path: PathBuf,
    ) {
        // Load the lock-file
        let conda_lock = LockFile::from_path(&path).unwrap();

        // Serialize the lock-file
        let rendered_lock_file = conda_lock.render_to_string().unwrap();

        // Parse the rendered lock-file again
        let parsed_lock_file = LockFile::from_str(&rendered_lock_file).unwrap();

        // And re-render again
        let rerendered_lock_file = parsed_lock_file.render_to_string().unwrap();

        similar_asserts::assert_eq!(rendered_lock_file, rerendered_lock_file);
    }

    /// Absolute paths on Windows are not properly parsed.
    /// See: <https://github.com/conda/rattler/issues/615>
    #[test]
    fn test_issue_615() {
        let path = Path::new(env!("CARGO_MANIFEST_DIR"))
            .join("../../test-data/conda-lock/v4/absolute-path-lock.yml");
        let conda_lock = LockFile::from_path(&path);
        assert!(conda_lock.is_ok());
    }

    #[test]
    fn packages_for_platform() {
        let path = Path::new(env!("CARGO_MANIFEST_DIR"))
            .join("../../test-data/conda-lock")
            .join("v0/numpy-conda-lock.yml");

        // Try to read conda_lock
        let conda_lock = LockFile::from_path(&path).unwrap();

        insta::assert_yaml_snapshot!(conda_lock
            .environment(DEFAULT_ENVIRONMENT_NAME)
            .unwrap()
            .packages(Platform::Linux64)
            .unwrap()
            .map(|p| p.location().to_string())
            .collect::<Vec<_>>());

        insta::assert_yaml_snapshot!(conda_lock
            .environment(DEFAULT_ENVIRONMENT_NAME)
            .unwrap()
            .packages(Platform::Osx64)
            .unwrap()
            .map(|p| p.location().to_string())
            .collect::<Vec<_>>());
    }

    #[test]
    fn test_has_pypi_packages() {
        // v4
        let path = Path::new(env!("CARGO_MANIFEST_DIR"))
            .join("../../test-data/conda-lock")
            .join("v4/pypi-matplotlib-lock.yml");
        let conda_lock = LockFile::from_path(&path).unwrap();

        assert!(conda_lock
            .environment(DEFAULT_ENVIRONMENT_NAME)
            .unwrap()
            .has_pypi_packages(Platform::Linux64));

        // v6
        let path = Path::new(env!("CARGO_MANIFEST_DIR"))
            .join("../../test-data/conda-lock")
            .join("v6/numpy-as-pypi-lock.yml");
        let conda_lock = LockFile::from_path(&path).unwrap();

        assert!(conda_lock
            .environment(DEFAULT_ENVIRONMENT_NAME)
            .unwrap()
            .has_pypi_packages(Platform::OsxArm64));

        let path = Path::new(env!("CARGO_MANIFEST_DIR"))
            .join("../../test-data/conda-lock")
            .join("v6/python-from-conda-only-lock.yml");
        let conda_lock = LockFile::from_path(&path).unwrap();

        assert!(!conda_lock
            .environment(DEFAULT_ENVIRONMENT_NAME)
            .unwrap()
            .has_pypi_packages(Platform::OsxArm64));
    }

    #[test]
    fn test_is_empty() {
        let path = Path::new(env!("CARGO_MANIFEST_DIR"))
            .join("../../test-data/conda-lock")
            .join("v6/empty-lock.yml");
        let conda_lock = LockFile::from_path(&path).unwrap();
        assert!(conda_lock.is_empty());

        let path = Path::new(env!("CARGO_MANIFEST_DIR"))
            .join("../../test-data/conda-lock")
            .join("v6/python-from-conda-only-lock.yml");
        let conda_lock = LockFile::from_path(&path).unwrap();
        assert!(!conda_lock.is_empty());
    }

    #[test]
    fn solve_roundtrip() {
        // load repodata from JSON
        let path = Path::new(env!("CARGO_MANIFEST_DIR"))
            .join("../../test-data/repodata-records/_libgcc_mutex-0.1-conda_forge.json");
        let content = std::fs::read_to_string(&path).unwrap();
        let repodata_record: RepoDataRecord = serde_json::from_str(&content).unwrap();

        // check that the repodata record is as expected
        assert_eq!(repodata_record.package_record.arch, None);
        assert_eq!(repodata_record.package_record.platform, None);

        // create a lockfile with the repodata record
        let lock_file = LockFile::builder()
            .with_conda_package(
                DEFAULT_ENVIRONMENT_NAME,
                Platform::Linux64,
                repodata_record.clone().into(),
            )
            .finish();

        // serialize the lockfile
        let rendered_lock_file = lock_file.render_to_string().unwrap();

        // parse the lockfile
        let parsed_lock_file = LockFile::from_str(&rendered_lock_file).unwrap();
        // get repodata record from parsed lockfile
        let repodata_records = parsed_lock_file
            .environment(DEFAULT_ENVIRONMENT_NAME)
            .unwrap()
            .conda_repodata_records(Platform::Linux64)
            .unwrap()
            .unwrap();

        // These are not equal because the one from `repodata_records[0]` contains arch and platform.
        let repodata_record_two = repodata_records[0].clone();
        assert_eq!(
            repodata_record_two.package_record.arch,
            Some("x86_64".to_string())
        );
        assert_eq!(
            repodata_record_two.package_record.platform,
            Some("linux".to_string())
        );

        // But if we render it again, the lockfile should look the same at least
        let rerendered_lock_file_two = parsed_lock_file.render_to_string().unwrap();
        assert_eq!(rendered_lock_file, rerendered_lock_file_two);
    }
}<|MERGE_RESOLUTION|>--- conflicted
+++ resolved
@@ -99,11 +99,7 @@
 pub use channel::Channel;
 pub use conda::{
     CondaBinaryData, CondaPackageData, CondaSourceData, ConversionError, GitShallowSpec, InputHash,
-<<<<<<< HEAD
-    PackageBuildSource, PackageBuildSourceKind, VariantValue,
-=======
-    PackageBuildSource,
->>>>>>> 11de1e84
+    PackageBuildSource, VariantValue,
 };
 pub use file_format_version::FileFormatVersion;
 pub use hash::PackageHashes;
