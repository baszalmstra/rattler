use std::{
    collections::{BTreeMap, BTreeSet},
    marker::PhantomData,
    sync::Arc,
};

use indexmap::IndexSet;
use pep508_rs::ExtraName;
use rattler_conda_types::Platform;
use serde::Deserialize;
use serde_yaml::Value;

use crate::{
    file_format_version::FileFormatVersion,
    parse::{V5, V6, V7},
    Channel, CondaPackageData, EnvironmentData, EnvironmentPackageData, LockFile, LockFileInner,
    ParseCondaLockError, PypiIndexes, PypiPackageData, PypiPackageEnvironmentData, SolveOptions,
    UrlOrPath,
};

/// Helper trait for types that have a location
pub(crate) trait HasLocation {
    fn location(&self) -> &UrlOrPath;
}

/// Trait defining version-specific types for lock file parsing.
///
/// Each lock file version (V5, V6, V7) implements this trait to specify:
/// - The package data representation (models vs converted types)
/// - The selector type used in environments
/// - How to resolve selectors to package indices
pub(crate) trait LockFileVersion {
    /// The package data type for this version (e.g., `PackageDataV5`, `PackageDataV6`)
    type PackageData: for<'de> Deserialize<'de>;

    /// The selector type used in environment package lists
    type Selector: for<'de> Deserialize<'de> + PackageSelector<Self::CondaPackage>;

    /// The conda package representation during resolution (model or final type)
    /// Must be convertible to `CondaPackageData` after resolution completes
    type CondaPackage: TryInto<CondaPackageData> + HasLocation;

    /// Extract conda and pypi packages from the package data list (keeping models for resolution)
    fn extract_packages(
        packages: Vec<Self::PackageData>,
    ) -> Result<(Vec<Self::CondaPackage>, Vec<PypiPackageData>), ParseCondaLockError>;
}

/// Schema-agnostic lock-file representation used during deserialization.
///
/// `V` is the lock file version marker (V5, V6, V7) which specifies the types via `LockFileVersion` trait
#[derive(Deserialize)]
#[serde(bound(deserialize = "V: LockFileVersion"))]
struct DeserializableLockFile<V>
where
    V: LockFileVersion,
{
    environments: BTreeMap<String, DeserializableEnvironment<V::Selector>>,
    packages: Vec<V::PackageData>,
    #[serde(skip)]
    _marker: PhantomData<V>,
}

/// Environment payload as stored on disk for a specific format version.
///
/// `S` is the selector representation for that version (used later to resolve
/// actual package indices inside `parse_from_lock`).
#[derive(Deserialize)]
#[serde(bound(deserialize = "S: Deserialize<'de>"))]
struct DeserializableEnvironment<S> {
    channels: Vec<Channel>,
    #[serde(flatten)]
    indexes: Option<PypiIndexes>,
    #[serde(default)]
    options: SolveOptions,
    packages: BTreeMap<Platform, Vec<S>>,
}

#[derive(Deserialize)]
pub(crate) struct PypiSelector {
    #[serde(rename = "pypi")]
    pub(crate) pypi: UrlOrPath,
    #[serde(flatten)]
    pub(crate) runtime: DeserializablePypiPackageEnvironmentData,
}

#[derive(Hash, Deserialize, Eq, PartialEq)]
pub(crate) struct DeserializablePypiPackageEnvironmentData {
    #[serde(default)]
    pub(crate) extras: BTreeSet<ExtraName>,
}

impl From<DeserializablePypiPackageEnvironmentData> for PypiPackageEnvironmentData {
    fn from(config: DeserializablePypiPackageEnvironmentData) -> Self {
        Self {
            extras: config.extras.into_iter().collect(),
        }
    }
}

/// Shared context used while resolving selectors into concrete package indices.
pub(crate) struct ResolveCtx<'a, CP> {
    pub(crate) environment_name: &'a str,
    pub(crate) platform: Platform,
    pub(crate) conda_packages: &'a mut Vec<CP>,
    pub(crate) conda_url_lookup: &'a FxHashMap<UrlOrPath, Vec<usize>>,
    pub(crate) pypi_url_lookup: &'a FxHashMap<UrlOrPath, usize>,
    pub(crate) pypi_runtime_lookup: &'a mut IndexSet<DeserializablePypiPackageEnvironmentData>,
}

/// Trait implemented by version-specific selector enums so they can resolve
/// themselves into canonical `EnvironmentPackageData` entries.
pub(crate) trait PackageSelector<CP> {
    fn resolve(
        self,
        ctx: &mut ResolveCtx<'_, CP>,
    ) -> Result<EnvironmentPackageData, ParseCondaLockError>;
}

/// Resolve a `PyPI` selector into the shared package index while deduplicating
/// environment runtime configurations.
pub(crate) fn resolve_pypi_selector<CP>(
    selector: PypiSelector,
    ctx: &mut ResolveCtx<'_, CP>,
) -> Result<EnvironmentPackageData, ParseCondaLockError> {
    let index = *ctx.pypi_url_lookup.get(&selector.pypi).ok_or_else(|| {
        ParseCondaLockError::MissingPackage(
            ctx.environment_name.to_string(),
            ctx.platform,
            selector.pypi.clone(),
        )
    })?;

    let runtime_idx = ctx.pypi_runtime_lookup.insert_full(selector.runtime).0;

    Ok(EnvironmentPackageData::Pypi(index, runtime_idx))
}

/// Parses a [`LockFile`] from a [`serde_yaml::Value`].
pub fn parse_from_document_v5(
    document: Value,
    version: FileFormatVersion,
) -> Result<LockFile, ParseCondaLockError> {
    let raw: DeserializableLockFile<V5> =
        serde_yaml::from_value(document).map_err(ParseCondaLockError::ParseError)?;
    parse_from_lock::<V5>(version, raw)
}

pub fn parse_from_document_v6(
    document: Value,
    version: FileFormatVersion,
) -> Result<LockFile, ParseCondaLockError> {
    let raw: DeserializableLockFile<V6> =
        serde_yaml::from_value(document).map_err(ParseCondaLockError::ParseError)?;
    parse_from_lock::<V6>(version, raw)
}

pub fn parse_from_document_v7(
    document: Value,
    version: FileFormatVersion,
) -> Result<LockFile, ParseCondaLockError> {
    let raw: DeserializableLockFile<V7> =
        serde_yaml::from_value(document).map_err(ParseCondaLockError::ParseError)?;
    parse_from_lock::<V7>(version, raw)
}

/// Resolve all packages for a single environment across all platforms.
///
/// This function resolves version-specific package selectors into canonical
/// `EnvironmentPackageData` entries, handling disambiguation and PyPI runtime
/// configuration lookup.
#[allow(clippy::doc_markdown)]
fn process_environment_packages<V>(
    environment_name: String,
    packages: BTreeMap<Platform, Vec<V::Selector>>,
    conda_packages: &mut Vec<V::CondaPackage>,
    conda_url_lookup: &FxHashMap<UrlOrPath, Vec<usize>>,
    pypi_url_lookup: &FxHashMap<UrlOrPath, usize>,
    pypi_runtime_lookup: &mut IndexSet<DeserializablePypiPackageEnvironmentData>,
) -> Result<
    (
        String,
        FxHashMap<Platform, IndexSet<EnvironmentPackageData>>,
    ),
    ParseCondaLockError,
>
where
    V: LockFileVersion,
    <V::CondaPackage as TryInto<CondaPackageData>>::Error: Into<ParseCondaLockError>,
{
    let mut packages_by_platform = FxHashMap::default();

    for (platform, selectors) in packages {
        let mut ctx = ResolveCtx {
            environment_name: &environment_name,
            platform,
            conda_packages,
            conda_url_lookup,
            pypi_url_lookup,
            pypi_runtime_lookup,
        };

        let platform_packages = selectors
            .into_iter()
            .map(|selector| selector.resolve(&mut ctx))
            .collect::<Result<IndexSet<_>, _>>()?;

        packages_by_platform.insert(platform, platform_packages);
    }

    Ok((environment_name, packages_by_platform))
}

/// Convert the lock-file representation into the canonical in-memory model.
fn parse_from_lock<V>(
    file_version: FileFormatVersion,
    raw: DeserializableLockFile<V>,
) -> Result<LockFile, ParseCondaLockError>
where
    V: LockFileVersion,
    <V::CondaPackage as TryInto<CondaPackageData>>::Error: Into<ParseCondaLockError>,
{
    let DeserializableLockFile {
        environments: raw_environments,
        packages: raw_packages,
        ..
    } = raw;

    // Extract and convert packages to final types
    let (mut conda_packages, pypi_packages) = V::extract_packages(raw_packages)?;

    // Determine the indices of the packages by url
    let mut conda_url_lookup: ahash::HashMap<UrlOrPath, Vec<_>> = ahash::HashMap::default();
    for (idx, conda_package) in conda_packages.iter().enumerate() {
        conda_url_lookup
            .entry(conda_package.location().clone())
            .or_default()
            .push(idx);
    }

    let pypi_url_lookup = pypi_packages
        .iter()
        .enumerate()
<<<<<<< HEAD
        .map(|(idx, package)| (package.location.clone(), idx))
        .collect::<FxHashMap<_, _>>();
=======
        .map(|(idx, p)| (&p.location, idx))
        .collect::<ahash::HashMap<_, _>>();
>>>>>>> 5905ee20
    let mut pypi_runtime_lookup = IndexSet::new();

    let environments = raw_environments
        .into_iter()
        .map(|(environment_name, env)| {
            let DeserializableEnvironment {
                channels,
                indexes,
                options,
                packages,
            } = env;

            let (env_name, packages_by_platform) = process_environment_packages::<V>(
                environment_name,
                packages,
                &mut conda_packages,
                &conda_url_lookup,
                &pypi_url_lookup,
                &mut pypi_runtime_lookup,
            )?;

            Ok((
                env_name,
                EnvironmentData {
                    channels,
                    indexes,
                    options,
                    packages: packages_by_platform,
                },
            ))
        })
        .collect::<Result<BTreeMap<_, _>, ParseCondaLockError>>()?;

    let (environment_lookup, environments) = environments
        .into_iter()
        .enumerate()
        .map(|(idx, (name, env))| ((name, idx), env))
        .unzip();

    // Convert models to final CondaPackageData after all selector resolution is complete
    let final_conda_packages: Vec<CondaPackageData> = conda_packages
        .into_iter()
        .map(|model| model.try_into().map_err(Into::into))
        .collect::<Result<Vec<_>, _>>()?;

    Ok(LockFile {
        inner: Arc::new(LockFileInner {
            version: file_version,
            environments,
            environment_lookup,
            conda_packages: final_conda_packages,
            pypi_packages,
            pypi_environment_package_data: pypi_runtime_lookup
                .into_iter()
                .map(Into::into)
                .collect(),
        }),
    })
}<|MERGE_RESOLUTION|>--- conflicted
+++ resolved
@@ -103,8 +103,8 @@
     pub(crate) environment_name: &'a str,
     pub(crate) platform: Platform,
     pub(crate) conda_packages: &'a mut Vec<CP>,
-    pub(crate) conda_url_lookup: &'a FxHashMap<UrlOrPath, Vec<usize>>,
-    pub(crate) pypi_url_lookup: &'a FxHashMap<UrlOrPath, usize>,
+    pub(crate) conda_url_lookup: &'a ahash::HashMap<UrlOrPath, Vec<usize>>,
+    pub(crate) pypi_url_lookup: &'a ahash::HashMap<UrlOrPath, usize>,
     pub(crate) pypi_runtime_lookup: &'a mut IndexSet<DeserializablePypiPackageEnvironmentData>,
 }
 
@@ -174,13 +174,13 @@
     environment_name: String,
     packages: BTreeMap<Platform, Vec<V::Selector>>,
     conda_packages: &mut Vec<V::CondaPackage>,
-    conda_url_lookup: &FxHashMap<UrlOrPath, Vec<usize>>,
-    pypi_url_lookup: &FxHashMap<UrlOrPath, usize>,
+    conda_url_lookup: &ahash::HashMap<UrlOrPath, Vec<usize>>,
+    pypi_url_lookup: &ahash::HashMap<UrlOrPath, usize>,
     pypi_runtime_lookup: &mut IndexSet<DeserializablePypiPackageEnvironmentData>,
 ) -> Result<
     (
         String,
-        FxHashMap<Platform, IndexSet<EnvironmentPackageData>>,
+        ahash::HashMap<Platform, IndexSet<EnvironmentPackageData>>,
     ),
     ParseCondaLockError,
 >
@@ -188,7 +188,7 @@
     V: LockFileVersion,
     <V::CondaPackage as TryInto<CondaPackageData>>::Error: Into<ParseCondaLockError>,
 {
-    let mut packages_by_platform = FxHashMap::default();
+    let mut packages_by_platform = ahash::HashMap::default();
 
     for (platform, selectors) in packages {
         let mut ctx = ResolveCtx {
@@ -241,13 +241,8 @@
     let pypi_url_lookup = pypi_packages
         .iter()
         .enumerate()
-<<<<<<< HEAD
-        .map(|(idx, package)| (package.location.clone(), idx))
-        .collect::<FxHashMap<_, _>>();
-=======
-        .map(|(idx, p)| (&p.location, idx))
+        .map(|(idx, p)| (p.location.clone(), idx))
         .collect::<ahash::HashMap<_, _>>();
->>>>>>> 5905ee20
     let mut pypi_runtime_lookup = IndexSet::new();
 
     let environments = raw_environments
