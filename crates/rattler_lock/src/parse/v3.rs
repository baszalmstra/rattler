//! A module that enables parsing of lock files version 3 or lower.

<<<<<<< HEAD
use std::{collections::BTreeSet, ops::Not, str::FromStr, sync::Arc};
=======
use std::{collections::BTreeSet, ops::Not, sync::Arc};
>>>>>>> 26929a30

use fxhash::FxHashMap;
use indexmap::IndexSet;
use pep440_rs::VersionSpecifiers;
use pep508_rs::{ExtraName, Requirement};
use rattler_conda_types::{
    NoArchType, PackageName, PackageRecord, PackageUrl, Platform, VersionWithSource,
};
use serde::Deserialize;
use serde_with::{serde_as, skip_serializing_none, OneOrMany};
use url::Url;

use super::ParseCondaLockError;
use crate::{
<<<<<<< HEAD
    file_format_version::FileFormatVersion,
    utils::derived_fields::{
        derive_arch_and_platform, derive_build_number_from_build, derive_noarch_type,
        LocationDerivedFields,
    },
    Channel, CondaPackageData, EnvironmentData, EnvironmentPackageData, LockFile, LockFileInner,
    PackageHashes, PypiPackageData, PypiPackageEnvironmentData, UrlOrPath,
    DEFAULT_ENVIRONMENT_NAME,
=======
    file_format_version::FileFormatVersion, Channel, CondaPackageData, EnvironmentData,
    EnvironmentPackageData, LockFile, LockFileInner, PackageHashes, PypiPackageData,
    PypiPackageEnvironmentData, UrlOrPath, DEFAULT_ENVIRONMENT_NAME,
>>>>>>> 26929a30
};

#[derive(Deserialize)]
struct LockFileV3 {
    metadata: LockMetaV3,
    package: Vec<LockedPackageV3>,
}

#[serde_as]
#[derive(Deserialize, Clone, Debug, Eq, PartialEq)]
struct LockMetaV3 {
    /// Channels used to resolve dependencies
    pub channels: Vec<Channel>,
    /// The platforms this lock file supports
    #[serde_as(as = "crate::utils::serde::Ordered<_>")]
    pub platforms: Vec<Platform>,
}

#[derive(Deserialize, Eq, PartialEq, Clone, Debug)]
struct LockedPackageV3 {
    pub platform: Platform,
    #[serde(flatten)]
    pub kind: LockedPackageKindV3,
}

#[derive(Deserialize, Eq, PartialEq, Clone, Debug)]
#[serde(tag = "manager", rename_all = "snake_case")]
enum LockedPackageKindV3 {
    Conda(Box<CondaLockedPackageV3>),
    #[serde(alias = "pip")]
    Pypi(Box<PypiLockedPackageV3>),
}

#[serde_as]
#[skip_serializing_none]
#[derive(Deserialize, Eq, PartialEq, Clone, Debug)]
struct PypiLockedPackageV3 {
    pub name: String,
    pub version: pep440_rs::Version,
    #[serde(default, alias = "dependencies", skip_serializing_if = "Vec::is_empty")]
    #[serde_as(deserialize_as = "crate::utils::serde::Pep440MapOrVec")]
    pub requires_dist: Vec<Requirement>,
    pub requires_python: Option<VersionSpecifiers>,
    #[serde(flatten)]
    pub runtime: PypiPackageEnvironmentDataV3,
    pub url: Url,
    pub hash: Option<PackageHashes>,
    // These fields are not used by rattler-lock.
    // pub source: Option<Url>,
    // pub build: Option<String>,
}

#[derive(Clone, Debug, Deserialize, Hash, Eq, PartialEq)]
pub struct PypiPackageEnvironmentDataV3 {
    #[serde(default)]
    pub extras: BTreeSet<ExtraName>,
}

impl From<PypiPackageEnvironmentDataV3> for PypiPackageEnvironmentData {
    fn from(config: PypiPackageEnvironmentDataV3) -> Self {
        Self {
            extras: config.extras.into_iter().collect(),
        }
    }
}

#[serde_as]
#[skip_serializing_none]
#[derive(Deserialize, Eq, PartialEq, Clone, Debug)]
pub struct CondaLockedPackageV3 {
    pub name: String,
    pub version: VersionWithSource,
    #[serde(default)]
    #[serde_as(deserialize_as = "crate::utils::serde::MatchSpecMapOrVec")]
    pub dependencies: Vec<String>,
    pub url: Url,
    pub hash: PackageHashes,
    pub source: Option<Url>,
    pub build: Option<String>,
    pub arch: Option<String>,
    // Platform is used to indicate the actual platform to which this package belongs.
    // pub platform: Option<String>,
    pub subdir: Option<String>,
    pub build_number: Option<u64>,
    #[serde(default, skip_serializing_if = "Vec::is_empty")]
    pub constrains: Vec<String>,
    pub features: Option<String>,
    #[serde(default, skip_serializing_if = "Vec::is_empty")]
    #[serde_as(as = "OneOrMany<_>")]
    pub track_features: Vec<String>,
    pub license: Option<String>,
    pub license_family: Option<String>,
<<<<<<< HEAD
    pub noarch: Option<NoArchType>,
=======
    pub python_site_packages_path: Option<String>,
    #[serde(skip_serializing_if = "NoArchType::is_none")]
    pub noarch: NoArchType,
>>>>>>> 26929a30
    pub size: Option<u64>,
    #[serde_as(as = "Option<crate::utils::serde::Timestamp>")]
    pub timestamp: Option<chrono::DateTime<chrono::Utc>>,
    #[serde(default, skip_serializing_if = "BTreeSet::is_empty")]
    pub purls: BTreeSet<PackageUrl>,
}

/// A function that enables parsing of lock files version 3 or lower.
pub fn parse_v3_or_lower(
    document: serde_yaml::Value,
    version: FileFormatVersion,
) -> Result<LockFile, ParseCondaLockError> {
    let lock_file: LockFileV3 =
        serde_yaml::from_value(document).map_err(ParseCondaLockError::ParseError)?;

    // Iterate over all packages, deduplicate them and store the list of packages
    // per platform. There might be duplicates for noarch packages.
    let mut conda_packages = IndexSet::with_capacity(lock_file.package.len());
    let mut pypi_packages = IndexSet::with_capacity(lock_file.package.len());
    let mut pypi_runtime_configs = IndexSet::with_capacity(lock_file.package.len());
    let mut per_platform: FxHashMap<Platform, Vec<EnvironmentPackageData>> = FxHashMap::default();
    for package in lock_file.package {
        let LockedPackageV3 { platform, kind } = package;

        let pkg: EnvironmentPackageData = match kind {
            LockedPackageKindV3::Conda(value) => {
                let md5 = match value.hash {
                    PackageHashes::Md5(md5) | PackageHashes::Md5Sha256(md5, _) => Some(md5),
                    PackageHashes::Sha256(_) => None,
                };
                let sha256 = match value.hash {
                    PackageHashes::Sha256(sha256) | PackageHashes::Md5Sha256(_, sha256) => {
                        Some(sha256)
                    }
                    PackageHashes::Md5(_) => None,
                };

                // Guess the subdir from the url.
                let subdir = value
                    .subdir
                    .as_deref()
                    .or_else(|| {
                        value
                            .url
                            .path_segments()
                            .and_then(|split| split.rev().nth(1))
                    })
                    .and_then(|subdir_str| Platform::from_str(subdir_str).ok())
                    .unwrap_or(platform);

                let location = UrlOrPath::Url(value.url).normalize().into_owned();
                let derived = LocationDerivedFields::new(&location);

                let build = value
                    .build
                    .or_else(|| derived.build.clone())
                    .unwrap_or_default();
                let build_number = value
                    .build_number
                    .or_else(|| derive_build_number_from_build(&build))
                    .unwrap_or(0);
                let derived_noarch = derive_noarch_type(
                    derived.subdir.as_deref().unwrap_or(subdir.as_str()),
                    derived.build.as_deref().unwrap_or(&build),
                );
                let (derived_arch, derived_platform) =
                    derive_arch_and_platform(derived.subdir.as_deref().unwrap_or(subdir.as_str()));

                let deduplicated_idx = conda_packages
                    .insert_full(CondaPackageData {
                        input: None,
                        package_record: PackageRecord {
                            arch: value.arch.or(derived_arch),
                            build,
                            build_number,
                            constrains: value.constrains,
                            depends: value.dependencies,
                            features: value.features,
                            legacy_bz2_md5: None,
                            legacy_bz2_size: None,
                            license: value.license,
                            license_family: value.license_family,
                            md5,
                            name: PackageName::new_unchecked(value.name),
                            noarch: value.noarch.unwrap_or(derived_noarch),
                            platform: derived_platform,
                            sha256,
                            size: value.size,
                            subdir: subdir.to_string(),
                            timestamp: value.timestamp,
                            track_features: value.track_features,
                            version: value.version,
                            purls: value.purls.is_empty().not().then_some(value.purls),
                            python_site_packages_path: value.python_site_packages_path,
                            run_exports: None,
                        },
                        channel: derived.channel,
                        file_name: derived.file_name,
                        location,
                    })
                    .0;

                EnvironmentPackageData::Conda(deduplicated_idx)
            }
            LockedPackageKindV3::Pypi(pkg) => {
                let deduplicated_index = pypi_packages
                    .insert_full(PypiPackageData {
                        name: pep508_rs::PackageName::new(pkg.name)?,
                        version: pkg.version,
                        requires_dist: pkg.requires_dist,
                        requires_python: pkg.requires_python,
                        location: UrlOrPath::Url(pkg.url),
                        hash: pkg.hash,
                        editable: false,
                    })
                    .0;
                EnvironmentPackageData::Pypi(
                    deduplicated_index,
                    pypi_runtime_configs.insert_full(pkg.runtime).0,
                )
            }
        };

        per_platform.entry(package.platform).or_default().push(pkg);
    }

    // Construct the default environment
    let default_environment = EnvironmentData {
        channels: lock_file.metadata.channels,
        indexes: None,
        packages: per_platform,
    };

    Ok(LockFile {
        inner: Arc::new(LockFileInner {
            version,
            conda_packages: conda_packages.into_iter().collect(),
            pypi_packages: pypi_packages.into_iter().collect(),
            pypi_environment_package_data: pypi_runtime_configs
                .into_iter()
                .map(Into::into)
                .collect(),

            environment_lookup: [(DEFAULT_ENVIRONMENT_NAME.to_string(), 0)]
                .into_iter()
                .collect(),
            environments: vec![default_environment],
        }),
    })
}<|MERGE_RESOLUTION|>--- conflicted
+++ resolved
@@ -1,10 +1,6 @@
 //! A module that enables parsing of lock files version 3 or lower.
 
-<<<<<<< HEAD
 use std::{collections::BTreeSet, ops::Not, str::FromStr, sync::Arc};
-=======
-use std::{collections::BTreeSet, ops::Not, sync::Arc};
->>>>>>> 26929a30
 
 use fxhash::FxHashMap;
 use indexmap::IndexSet;
@@ -19,7 +15,6 @@
 
 use super::ParseCondaLockError;
 use crate::{
-<<<<<<< HEAD
     file_format_version::FileFormatVersion,
     utils::derived_fields::{
         derive_arch_and_platform, derive_build_number_from_build, derive_noarch_type,
@@ -28,11 +23,6 @@
     Channel, CondaPackageData, EnvironmentData, EnvironmentPackageData, LockFile, LockFileInner,
     PackageHashes, PypiPackageData, PypiPackageEnvironmentData, UrlOrPath,
     DEFAULT_ENVIRONMENT_NAME,
-=======
-    file_format_version::FileFormatVersion, Channel, CondaPackageData, EnvironmentData,
-    EnvironmentPackageData, LockFile, LockFileInner, PackageHashes, PypiPackageData,
-    PypiPackageEnvironmentData, UrlOrPath, DEFAULT_ENVIRONMENT_NAME,
->>>>>>> 26929a30
 };
 
 #[derive(Deserialize)]
@@ -125,13 +115,8 @@
     pub track_features: Vec<String>,
     pub license: Option<String>,
     pub license_family: Option<String>,
-<<<<<<< HEAD
     pub noarch: Option<NoArchType>,
-=======
     pub python_site_packages_path: Option<String>,
-    #[serde(skip_serializing_if = "NoArchType::is_none")]
-    pub noarch: NoArchType,
->>>>>>> 26929a30
     pub size: Option<u64>,
     #[serde_as(as = "Option<crate::utils::serde::Timestamp>")]
     pub timestamp: Option<chrono::DateTime<chrono::Utc>>,
