--- conflicted
+++ resolved
@@ -81,17 +81,14 @@
     - build
     """
 
-<<<<<<< HEAD
     def __init__(
         self,
         spec: str,
         strict: bool = False,
+        exact_names_only: bool = True,
         experimental_extras: bool = False,
         experimental_conditionals: bool = False,
     ) -> None:
-=======
-    def __init__(self, spec: str, strict: bool = False, exact_names_only: bool = True) -> None:
->>>>>>> 3b825691
         """
         Create a new version spec.
 
@@ -117,11 +114,9 @@
         ```
         """
         if isinstance(spec, str):
-<<<<<<< HEAD
-            self._match_spec = PyMatchSpec(spec, strict, experimental_extras, experimental_conditionals)
-=======
-            self._match_spec = PyMatchSpec(spec, strict, exact_names_only)
->>>>>>> 3b825691
+            self._match_spec = PyMatchSpec(
+                spec, strict, exact_names_only, experimental_extras, experimental_conditionals
+            )
         else:
             raise TypeError(
                 f"MatchSpec constructor received unsupported type {type(spec).__name__!r} for the 'spec' parameter"
