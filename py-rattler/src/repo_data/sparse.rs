--- conflicted
+++ resolved
@@ -33,13 +33,6 @@
             subdir: value.subdir().to_owned(),
             inner: Arc::new(RwLock::new(Some(value))),
         }
-    }
-}
-
-<<<<<<< HEAD
-impl<'a> From<&'a PySparseRepoData> for &'a SparseRepoData {
-    fn from(value: &'a PySparseRepoData) -> Self {
-        value.inner.as_ref()
     }
 }
 
@@ -87,8 +80,6 @@
     }
 }
 
-=======
->>>>>>> c5fc6743
 #[pymethods]
 impl PySparseRepoData {
     #[new]
@@ -104,24 +95,13 @@
         Ok(sparse.package_names().map(Into::into).collect::<Vec<_>>())
     }
 
-<<<<<<< HEAD
-    pub fn load_records(
-        &self,
-        package_name: &PyPackageName,
-        package_format_selection: PyPackageFormatSelection,
-    ) -> PyResult<Vec<PyRecord>> {
-        Ok(self
-            .inner
-            .load_records(&package_name.inner, package_format_selection.into())?
-=======
-    pub fn load_records(&self, package_name: &PyPackageName) -> PyResult<Vec<PyRecord>> {
+    pub fn load_records(&self, package_name: &PyPackageName, package_format_selection: PyPackageFormatSelection) -> PyResult<Vec<PyRecord>> {
         let lock = self.inner.read();
         let Some(sparse) = lock.as_ref() else {
             return Err(PyValueError::new_err("I/O operation on closed file."));
         };
         Ok(sparse
-            .load_records(&package_name.inner)?
->>>>>>> c5fc6743
+            .load_records(&package_name.inner, package_format_selection.into())?
             .into_iter()
             .map(Into::into)
             .collect::<Vec<_>>())
@@ -161,24 +141,12 @@
 
         py.allow_threads(move || {
             let package_names = package_names.into_iter().map(Into::into);
-<<<<<<< HEAD
-            Ok(SparseRepoData::load_records_recursive(
-                repo_data,
-                package_names,
-                None,
-                package_format_selection.into(),
-            )?
-            .into_iter()
-            .map(|v| v.into_iter().map(Into::into).collect::<Vec<_>>())
-            .collect::<Vec<_>>())
-=======
             Ok(
-                SparseRepoData::load_records_recursive(repo_data_refs, package_names, None)?
+                SparseRepoData::load_records_recursive(repo_data_refs, package_names, None, package_format_selection.into())?
                     .into_iter()
                     .map(|v| v.into_iter().map(Into::into).collect::<Vec<_>>())
                     .collect::<Vec<_>>(),
             )
->>>>>>> c5fc6743
         })
     }
 }