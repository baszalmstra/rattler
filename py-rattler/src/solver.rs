--- conflicted
+++ resolved
@@ -120,7 +120,7 @@
 
 #[allow(clippy::too_many_arguments)]
 #[pyfunction]
-#[pyo3(signature = (specs, sparse_repodata, constraints, locked_packages, pinned_packages, virtual_packages, channel_priority, variant_selection, timeout=None, exclude_newer_timestamp_ms=None, strategy=None)
+#[pyo3(signature = (specs, sparse_repodata, constraints, locked_packages, pinned_packages, virtual_packages, channel_priority, package_format_selection, timeout=None, exclude_newer_timestamp_ms=None, strategy=None)
 )]
 pub fn py_solve_with_sparse_repodata<'py>(
     py: Python<'py>,
@@ -131,7 +131,7 @@
     pinned_packages: Vec<PyRecord>,
     virtual_packages: Vec<PyGenericVirtualPackage>,
     channel_priority: PyChannelPriority,
-    variant_selection: PyPackageFormatSelection,
+    package_format_selection: PyPackageFormatSelection,
     timeout: Option<u64>,
     exclude_newer_timestamp_ms: Option<i64>,
     strategy: Option<Wrap<SolveStrategy>>,
@@ -160,20 +160,11 @@
                 .iter()
                 .filter_map(|match_spec| match_spec.inner.name.clone());
 
-<<<<<<< HEAD
-            let available_packages = SparseRepoData::load_records_recursive(
-                sparse_repodata.iter().map(Arc::as_ref),
-                package_names,
-                None,
-                variant_selection.into(),
-            )?;
-=======
             let available_packages =
-                SparseRepoData::load_records_recursive(repo_data_refs, package_names, None)?;
+                SparseRepoData::load_records_recursive(repo_data_refs, package_names, None, package_format_selection.into())?;
 
             // Force drop the locks to avoid holding them longer than necessary.
             drop(repo_data_locks);
->>>>>>> c5fc6743
 
             let task = SolverTask {
                 available_packages: available_packages
